--- conflicted
+++ resolved
@@ -205,7 +205,6 @@
 	return cars, nil
 }
 
-<<<<<<< HEAD
 func (c *Client) ImportWallet(ctx context.Context, request wallet.ImportRequest) (*model.Wallet, error) {
 	response, err := c.jsonRequest(ctx, http.MethodPost, c.serverURL+"/api/wallet", request)
 	if err != nil {
@@ -225,6 +224,25 @@
 	return &wallet, nil
 }
 
+func (c *Client) GetFileDeals(ctx context.Context, id uint64) ([]model.Deal, error) {
+	response, err := c.jsonRequest(ctx, http.MethodGet, c.serverURL+"/api/file/"+strconv.FormatUint(id, 10)+"/deals", nil)
+	if err != nil {
+		return nil, err
+	}
+	defer func() {
+		_ = response.Body.Close()
+	}()
+	if response.StatusCode < 200 || response.StatusCode >= 300 {
+		return nil, parseHTTPError(response)
+	}
+	var deals []model.Deal
+	err = json.NewDecoder(response.Body).Decode(&deals)
+	if err != nil {
+		return nil, err
+	}
+	return deals, nil
+}
+
 func (c *Client) AddWalletToDataset(ctx context.Context, datasetName string, walletName string) (*model.WalletAssignment, error) {
 	response, err := c.jsonRequest(ctx, http.MethodPost, c.serverURL+"/api/dataset/"+datasetName+"/wallet/"+walletName, nil)
 	if err != nil {
@@ -265,38 +283,21 @@
 
 func (c *Client) ListSchedules(ctx context.Context) ([]model.Schedule, error) {
 	response, err := c.jsonRequest(ctx, http.MethodGet, c.serverURL+"/api/schedule", nil)
-=======
-func (c *Client) GetFileDeals(ctx context.Context, id uint64) ([]model.Deal, error) {
-	httpRequest, err := http.NewRequestWithContext(ctx, http.MethodGet, c.serverURL+"/api/file/"+strconv.FormatUint(id, 10)+"/deals", nil)
-	if err != nil {
-		return nil, err
-	}
-	response, err := c.client.Do(httpRequest)
->>>>>>> a3e1aad1
-	if err != nil {
-		return nil, err
-	}
-	defer func() {
-		_ = response.Body.Close()
-	}()
-	if response.StatusCode < 200 || response.StatusCode >= 300 {
-		return nil, parseHTTPError(response)
-	}
-<<<<<<< HEAD
+	if err != nil {
+		return nil, err
+	}
+	defer func() {
+		_ = response.Body.Close()
+	}()
+	if response.StatusCode < 200 || response.StatusCode >= 300 {
+		return nil, parseHTTPError(response)
+	}
 	var schedules []model.Schedule
 	err = json.NewDecoder(response.Body).Decode(&schedules)
 	if err != nil {
 		return nil, err
 	}
 	return schedules, nil
-=======
-	var deals []model.Deal
-	err = json.NewDecoder(response.Body).Decode(&deals)
-	if err != nil {
-		return nil, err
-	}
-	return deals, nil
->>>>>>> a3e1aad1
 }
 
 type HTTPError struct {
