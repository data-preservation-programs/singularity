package httpclient

import (
	"bytes"
	"context"
	"encoding/json"
	"io"
	"net/http"
	"strconv"

	"github.com/pkg/errors"

	"github.com/data-preservation-programs/singularity/handler"
	"github.com/data-preservation-programs/singularity/handler/dataset"
	"github.com/data-preservation-programs/singularity/handler/datasource"
	"github.com/data-preservation-programs/singularity/handler/datasource/inspect"
	"github.com/data-preservation-programs/singularity/model"
)

type Client struct {
	client    *http.Client
	serverURL string
}

func NewHTTPClient(client *http.Client, serverURL string) *Client {
	return &Client{
		client:    client,
		serverURL: serverURL,
	}
}

func (c *Client) jsonRequest(ctx context.Context, method string, endpoint string, request any) (*http.Response, error) {
	jsonParams, err := json.Marshal(request)
	if err != nil {
		return nil, err
	}
	httpRequest, err := http.NewRequestWithContext(ctx, method, endpoint, bytes.NewReader(jsonParams))
	if err != nil {
		return nil, err
	}
	httpRequest.Header.Add("Content-Type", "application/json")
	return c.client.Do(httpRequest)
}

func (c *Client) CreateDataset(ctx context.Context, request dataset.CreateRequest) (*model.Dataset, error) {
	response, err := c.jsonRequest(ctx, http.MethodPost, c.serverURL+"/api/dataset", request)
	if err != nil {
		return nil, err
	}
	defer func() {
		_ = response.Body.Close()
	}()
	if response.StatusCode < 200 || response.StatusCode >= 300 {
		return nil, parseHTTPError(response)
	}
	var dataset model.Dataset
	err = json.NewDecoder(response.Body).Decode(&dataset)
	if err != nil {
		return nil, err
	}
	return &dataset, nil
}

func (c *Client) CreateLocalSource(ctx context.Context, datasetName string, params datasource.LocalRequest) (*model.Source, error) {
	response, err := c.jsonRequest(ctx, http.MethodPost, c.serverURL+"/api/source/local/dataset/"+datasetName, params)
	if err != nil {
		return nil, err
	}
	defer func() {
		_ = response.Body.Close()
	}()
	if response.StatusCode < 200 || response.StatusCode >= 300 {
		return nil, parseHTTPError(response)
	}
	var source model.Source
	err = json.NewDecoder(response.Body).Decode(&source)
	if err != nil {
		return nil, err
	}
	return &source, nil
}

func (c *Client) ListSourcesByDataset(ctx context.Context, datasetName string) ([]model.Source, error) {
	httpRequest, err := http.NewRequestWithContext(ctx, http.MethodGet, c.serverURL+"/api/dataset/"+datasetName+"/sources", nil)
	if err != nil {
		return nil, err
	}
	response, err := c.client.Do(httpRequest)
	if err != nil {
		return nil, err
	}
	defer func() {
		_ = response.Body.Close()
	}()
	if response.StatusCode < 200 || response.StatusCode >= 300 {
		return nil, parseHTTPError(response)
	}
	var sources []model.Source
	err = json.NewDecoder(response.Body).Decode(&sources)
	if err != nil {
		return nil, err
	}
	return sources, nil
}

func (c *Client) GetFile(ctx context.Context, id uint64) (*model.File, error) {
	httpRequest, err := http.NewRequestWithContext(ctx, http.MethodGet, c.serverURL+"/api/file/"+strconv.FormatUint(id, 10), nil)
	if err != nil {
		return nil, err
	}
	response, err := c.client.Do(httpRequest)
	if err != nil {
		return nil, err
	}
	defer func() {
		_ = response.Body.Close()
	}()
	if response.StatusCode < 200 || response.StatusCode >= 300 {
		return nil, parseHTTPError(response)
	}
	var file model.File
	err = json.NewDecoder(response.Body).Decode(&file)
	if err != nil {
		return nil, err
	}
	return &file, nil
}

func (c *Client) PushFile(ctx context.Context, sourceID uint32, fileInfo datasource.FileInfo) (*model.File, error) {
	response, err := c.jsonRequest(ctx, http.MethodPost, c.serverURL+"/api/source/"+strconv.FormatUint(uint64(sourceID), 10)+"/push", fileInfo)
	if err != nil {
		return nil, err
	}
	defer func() {
		_ = response.Body.Close()
	}()
	if response.StatusCode < 200 || response.StatusCode >= 300 {
		return nil, parseHTTPError(response)
	}
	var file model.File
	err = json.NewDecoder(response.Body).Decode(&file)
	if err != nil {
		return nil, err
	}
	return &file, nil
}

func (c *Client) GetSourcePackJobs(ctx context.Context, sourceID uint32, request inspect.GetSourcePackJobsRequest) ([]model.PackJob, error) {
	response, err := c.jsonRequest(ctx, http.MethodGet, c.serverURL+"/api/source/"+strconv.FormatUint(uint64(sourceID), 10)+"/packjobs", request)
	if err != nil {
		return nil, err
	}

	defer func() {
		_ = response.Body.Close()
	}()
	if response.StatusCode < 200 || response.StatusCode >= 300 {
		return nil, parseHTTPError(response)
	}
	var packJobs []model.PackJob
	err = json.NewDecoder(response.Body).Decode(&packJobs)
	if err != nil {
		return nil, err
	}
	return packJobs, nil
}

func (c *Client) CreatePackJob(ctx context.Context, sourceID uint32, request datasource.CreatePackJobRequest) (*model.PackJob, error) {
	response, err := c.jsonRequest(ctx, http.MethodPost, c.serverURL+"/api/source/"+strconv.FormatUint(uint64(sourceID), 10)+"/packjob", request)
	if err != nil {
		return nil, err
	}
	defer func() {
		_ = response.Body.Close()
	}()
	if response.StatusCode < 200 || response.StatusCode >= 300 {
		return nil, parseHTTPError(response)
	}
	var packjob model.PackJob
	err = json.NewDecoder(response.Body).Decode(&packjob)
	if err != nil {
		return nil, err
	}
	return &packjob, nil
}

<<<<<<< HEAD
func (c *Client) Pack(ctx context.Context, chunkID uint32) ([]model.Car, error) {
	response, err := c.jsonRequest(ctx, http.MethodPost, c.serverURL+"/api/chunk/"+strconv.FormatUint(uint64(chunkID), 10)+"/pack", nil)
=======
func (c *Client) Pack(ctx context.Context, packJobID uint64) ([]model.Car, error) {
	response, err := c.jsonRequest(ctx, http.MethodPost, c.serverURL+"/api/packjob/"+strconv.FormatUint(packJobID, 10)+"/pack", nil)
>>>>>>> a1fbb9c0
	if err != nil {
		return nil, err
	}
	defer func() {
		_ = response.Body.Close()
	}()
	if response.StatusCode < 200 || response.StatusCode >= 300 {
		return nil, parseHTTPError(response)
	}
	var cars []model.Car
	err = json.NewDecoder(response.Body).Decode(&cars)
	if err != nil {
		return nil, err
	}
	return cars, nil
}

func (c *Client) GetItemDeals(ctx context.Context, id uint64) ([]model.Deal, error) {
	httpRequest, err := http.NewRequestWithContext(ctx, http.MethodGet, c.serverURL+"/api/item/"+strconv.FormatUint(id, 10)+"/deals", nil)
	if err != nil {
		return nil, err
	}
	response, err := c.client.Do(httpRequest)
	if err != nil {
		return nil, err
	}
	defer func() {
		_ = response.Body.Close()
	}()
	if response.StatusCode < 200 || response.StatusCode >= 300 {
		return nil, parseHTTPError(response)
	}
	var deals []model.Deal
	err = json.NewDecoder(response.Body).Decode(&deals)
	if err != nil {
		return nil, err
	}
	return deals, nil
}

type HTTPError struct {
	Err string `json:"err"`
}

func parseHTTPError(response *http.Response) error {
	bodyData, err := io.ReadAll(response.Body)
	if err != nil {
		return err
	}
	var httpError HTTPError
	jsonErr := json.Unmarshal(bodyData, &httpError)
	if jsonErr == nil {
		err = errors.New(httpError.Err) //nolint:goerr113
	} else {
		err = errors.New(string(bodyData)) //nolint:goerr113
	}

	switch response.StatusCode {
	case http.StatusBadRequest:
		return handler.InvalidParameterError{
			Err: err,
		}
	case http.StatusNotFound:
		return handler.NotFoundError{
			Err: err,
		}
	case http.StatusConflict:
		return handler.DuplicateRecordError{
			Err: err,
		}
	default:
		return err
	}
}<|MERGE_RESOLUTION|>--- conflicted
+++ resolved
@@ -184,13 +184,8 @@
 	return &packjob, nil
 }
 
-<<<<<<< HEAD
-func (c *Client) Pack(ctx context.Context, chunkID uint32) ([]model.Car, error) {
-	response, err := c.jsonRequest(ctx, http.MethodPost, c.serverURL+"/api/chunk/"+strconv.FormatUint(uint64(chunkID), 10)+"/pack", nil)
-=======
-func (c *Client) Pack(ctx context.Context, packJobID uint64) ([]model.Car, error) {
-	response, err := c.jsonRequest(ctx, http.MethodPost, c.serverURL+"/api/packjob/"+strconv.FormatUint(packJobID, 10)+"/pack", nil)
->>>>>>> a1fbb9c0
+func (c *Client) Pack(ctx context.Context, packJobID uint32) ([]model.Car, error) {
+	response, err := c.jsonRequest(ctx, http.MethodPost, c.serverURL+"/api/packjob/"+strconv.FormatUint(uint64(packJobID), 10)+"/pack", nil)
 	if err != nil {
 		return nil, err
 	}
@@ -208,8 +203,8 @@
 	return cars, nil
 }
 
-func (c *Client) GetItemDeals(ctx context.Context, id uint64) ([]model.Deal, error) {
-	httpRequest, err := http.NewRequestWithContext(ctx, http.MethodGet, c.serverURL+"/api/item/"+strconv.FormatUint(id, 10)+"/deals", nil)
+func (c *Client) GetFileDeals(ctx context.Context, id uint64) ([]model.Deal, error) {
+	httpRequest, err := http.NewRequestWithContext(ctx, http.MethodGet, c.serverURL+"/api/file/"+strconv.FormatUint(id, 10)+"/deals", nil)
 	if err != nil {
 		return nil, err
 	}
