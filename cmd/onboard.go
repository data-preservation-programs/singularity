package cmd

import (
	"context"
	"encoding/json"
	"fmt"
	"strconv"
	"time"

	"github.com/cockroachdb/errors"
	"github.com/data-preservation-programs/singularity/database"
	"github.com/data-preservation-programs/singularity/handler/dataprep"
	"github.com/data-preservation-programs/singularity/handler/job"
	storageHandlers "github.com/data-preservation-programs/singularity/handler/storage"
	"github.com/data-preservation-programs/singularity/model"
	"github.com/data-preservation-programs/singularity/service/workermanager"
	"github.com/data-preservation-programs/singularity/service/workflow"
	"github.com/data-preservation-programs/singularity/util"
	"github.com/dustin/go-humanize"
	"github.com/urfave/cli/v2"
	"gorm.io/gorm"
)

// OnboardResult represents the JSON output for the onboard command
type OnboardResult struct {
	Success       bool     `json:"success"`
	PreparationID uint32   `json:"preparationId"`
	Name          string   `json:"name"`
	SourcePaths   []string `json:"sourcePaths"`
	OutputPaths   []string `json:"outputPaths"`
	AutoDeals     bool     `json:"autoDeals"`
	WorkersCount  int      `json:"workersCount"`
	NextSteps     []string `json:"nextSteps"`
	Error         string   `json:"error,omitempty"`
}

// OnboardCmd provides a single command for complete data onboarding
var OnboardCmd = &cli.Command{
	Name:  "onboard",
	Usage: "Complete data onboarding workflow (storage → preparation → scanning → deal creation)",
	Description: `The onboard command provides a unified workflow for complete data onboarding.

It performs the following steps automatically:
1. Creates storage connections (if paths provided)
2. Creates data preparation with deal template configuration
3. Starts scanning immediately
4. Enables automatic job progression (scan → pack → daggen → deals)
5. Optionally starts managed workers to process jobs

This is the simplest way to onboard data from source to storage deals.
Use deal templates to configure deal parameters - individual deal flags are not supported.`,
	Flags: []cli.Flag{
		// Data source flags
		&cli.StringFlag{
			Name:     "name",
			Usage:    "Name for the preparation",
			Required: true,
		},
		&cli.StringSliceFlag{
			Name:     "source",
			Usage:    "Local source path(s) to onboard",
			Required: true,
		},
		&cli.StringSliceFlag{
			Name:  "output",
			Usage: "Local output path(s) for CAR files (optional)",
		},

		// Preparation settings
		&cli.StringFlag{
			Name:  "max-size",
			Usage: "Maximum size of a single CAR file",
			Value: "31.5GiB",
		},
		&cli.BoolFlag{
			Name:  "no-dag",
			Usage: "Disable maintaining folder DAG structure",
		},

		// Deal configuration
		&cli.BoolFlag{
			Name:  "auto-create-deals",
			Usage: "Enable automatic deal creation after preparation completion",
			Value: true,
		},
		&cli.StringFlag{
			Name:     "deal-template-id",
			Usage:    "Deal template ID to use for deal configuration (required when auto-create-deals is enabled). Individual deal flags are not supported - use templates instead.",
			Category: "Deal Settings",
		},

		// Worker management
		&cli.BoolFlag{
			Name:  "start-workers",
			Usage: "Start managed workers to process jobs automatically",
			Value: true,
		},
		&cli.IntFlag{
			Name:  "max-workers",
			Usage: "Maximum number of workers to run",
			Value: 3,
		},

		// Progress monitoring
		&cli.BoolFlag{
			Name:  "wait-for-completion",
			Usage: "Wait and monitor until all jobs complete",
		},
		&cli.DurationFlag{
			Name:  "timeout",
			Usage: "Timeout for waiting for completion (0 = no timeout)",
			Value: 0,
		},

		// Validation
		&cli.BoolFlag{
			Name:  "wallet-validation",
			Usage: "Enable wallet balance validation",
			Value: true,
		},
		&cli.BoolFlag{
			Name:  "sp-validation",
			Usage: "Enable storage provider validation",
			Value: true,
		},

		// Output format
		&cli.BoolFlag{
			Name:  "json",
			Usage: "Output result in JSON format for automation",
		},
	},
	Action: func(c *cli.Context) error {
		isJSON := c.Bool("json")

		// Helper function to output JSON error and exit
		outputJSONError := func(msg string, err error) error {
			if isJSON {
				result := OnboardResult{
					Success: false,
					Error:   fmt.Sprintf("%s: %v", msg, err),
				}
				if data, err := json.Marshal(result); err == nil {
					fmt.Println(string(data))
				}
			}
			return errors.Wrap(err, msg)
		}

		// Validate CLI inputs before proceeding
		if err := validateOnboardInputs(c); err != nil {
			return outputJSONError("input validation failed", err)
		}

		// Initialize database
		db, closer, err := database.OpenFromCLI(c)
		if err != nil {
			return outputJSONError("failed to initialize database", err)
		}
		defer func() { _ = closer.Close() }()

		ctx := c.Context

		// Validate deal template exists if specified
		if c.Bool("auto-create-deals") {
			if err := validateDealTemplateExists(ctx, db, c.String("deal-template-id")); err != nil {
				return outputJSONError("deal template validation failed", err)
			}
		}

		if !isJSON {
			fmt.Println("🚀 Starting unified data onboarding...")
		}

		// Step 1: Create preparation with deal configuration
		if !isJSON {
			fmt.Println("\n📋 Creating data preparation...")
		}
		prep, err := createPreparationForOnboarding(ctx, db, c)
		if err != nil {
			return outputJSONError("failed to create preparation", err)
		}
		if !isJSON {
			fmt.Printf("✓ Created preparation: %s (ID: %d)\n", prep.Name, prep.ID)
		}

		// Step 2: Enable workflow orchestration
		if !isJSON {
			fmt.Println("\n⚙️  Enabling workflow orchestration...")
		}
		workflow.DefaultOrchestrator.SetEnabled(true)
		if !isJSON {
			fmt.Println("✓ Automatic job progression enabled (scan → pack → daggen → deals)")
		} else {
			// Include orchestration state in JSON output
			result := OnboardResult{
				Success: true,
				// WorkflowOrchestrationEnabled will be set to true in final output
			}
			_ = result // Use later in final output
		}

		// Step 3: Start workers if requested
		var workerManager *workermanager.WorkerManager
		workersCount := 0
		if c.Bool("start-workers") {
			if !isJSON {
				fmt.Println("\n👷 Starting managed workers...")
			}
			workerManager, err = startManagedWorkers(ctx, db, c.Int("max-workers"))
			if err != nil {
				return outputJSONError("failed to start workers", err)
			}
			workersCount = c.Int("max-workers")
			if !isJSON {
				fmt.Printf("✓ Started %d managed workers\n", workersCount)
			}
		}

		// Step 4: Start scanning
		if !isJSON {
			fmt.Println("\n🔍 Starting initial scanning...")
		}
		err = startScanningForPreparation(ctx, db, prep)
		if err != nil {
			return outputJSONError("failed to start scanning", err)
		}
		if !isJSON {
			fmt.Println("✓ Scanning started for all source attachments")
		}

		// Step 5: Monitor progress if requested
		if c.Bool("wait-for-completion") {
			if !isJSON {
				fmt.Println("\n📊 Monitoring progress...")
			}
			err = monitorProgress(ctx, db, prep, c.Duration("timeout"))
			if err != nil {
				return outputJSONError("monitoring failed", err)
			}
<<<<<<< HEAD

=======
			
>>>>>>> 6717342f
			// Only cleanup workers after completion monitoring finishes successfully
			if workerManager != nil {
				if !isJSON {
					fmt.Println("\n🧹 Cleaning up workers...")
<<<<<<< HEAD
				}
				err = workerManager.Stop(ctx)
				if err != nil {
					if !isJSON {
						fmt.Printf("⚠ Warning: failed to stop workers cleanly: %v\n", err)
					}
=======
>>>>>>> 6717342f
				}
				err = workerManager.Stop(ctx)
				if err != nil {
					if !isJSON {
						fmt.Printf("⚠ Warning: failed to stop workers cleanly: %v\n", err)
					}
				}
			}
		} else if workerManager != nil {
			// When not waiting for completion, leave workers running to process jobs
			if !isJSON {
				fmt.Println("\n✅ Workers will continue running to process jobs")
				fmt.Println("💡 Use --wait-for-completion to monitor progress and stop workers when done")
			}
		} else if workerManager != nil {
			// When not waiting for completion, leave workers running to process jobs
			if !isJSON {
				fmt.Println("\n✅ Workers will continue running to process jobs")
				fmt.Println("💡 Use --wait-for-completion to monitor progress and stop workers when done")
			}
		}

		// Output results
		if isJSON {
			// Prepare next steps
			nextSteps := []string{
				"Monitor progress: singularity prep status " + prep.Name,
				"Check jobs: singularity job list",
			}
			if c.Bool("start-workers") {
				if c.Bool("wait-for-completion") {
					nextSteps = append(nextSteps, "Workers have been stopped after completion")
				} else {
					nextSteps = append(nextSteps, "Workers are running and will process jobs automatically")
				}
			} else {
				nextSteps = append(nextSteps, "Start workers: singularity run unified")
			}

			result := OnboardResult{
				Success:       true,
				PreparationID: uint32(prep.ID),
				Name:          prep.Name,
				SourcePaths:   c.StringSlice("source"),
				OutputPaths:   c.StringSlice("output"),
				AutoDeals:     c.Bool("auto-create-deals"),
				WorkersCount:  workersCount,
				NextSteps:     nextSteps,
			}
			data, err := json.Marshal(result)
			if err != nil {
				return errors.Wrap(err, "failed to marshal JSON result")
			}
			fmt.Println(string(data))
		} else {
			if !c.Bool("wait-for-completion") {
				fmt.Println("\n✅ Onboarding initiated successfully!")
				fmt.Println("\n📝 Next steps:")
				fmt.Println("   • Monitor progress: singularity prep status", prep.Name)
				fmt.Println("   • Check jobs: singularity job list")
				if c.Bool("start-workers") {
					fmt.Println("   • Workers are running and will process jobs automatically")
				} else {
					fmt.Println("   • Start workers: singularity run unified")
				}
			}
		}

		return nil
	},
}

// createPreparationForOnboarding creates a preparation with all onboarding settings
func createPreparationForOnboarding(ctx context.Context, db *gorm.DB, c *cli.Context) (*model.Preparation, error) {
	// Convert source paths to storage names (create if needed)
	var sourceStorages []string
	for _, sourcePath := range c.StringSlice("source") {
		storage, err := createLocalStorageIfNotExist(ctx, db, sourcePath, "source")
		if err != nil {
			return nil, errors.Wrapf(err, "failed to create source storage for %s", sourcePath)
		}
		sourceStorages = append(sourceStorages, storage.Name)
	}

	// Convert output paths to storage names (create if needed)
	var outputStorages []string
	for _, outputPath := range c.StringSlice("output") {
		storage, err := createLocalStorageIfNotExist(ctx, db, outputPath, "output")
		if err != nil {
			return nil, errors.Wrapf(err, "failed to create output storage for %s", outputPath)
		}
		outputStorages = append(outputStorages, storage.Name)
	}

	// Create preparation
	prep, err := dataprep.Default.CreatePreparationHandler(ctx, db, dataprep.CreateRequest{
		Name:             c.String("name"),
		SourceStorages:   sourceStorages,
		OutputStorages:   outputStorages,
		MaxSizeStr:       c.String("max-size"),
		NoDag:            c.Bool("no-dag"),
		AutoCreateDeals:  c.Bool("auto-create-deals"),
		DealTemplate:     c.String("deal-template-id"),
		WalletValidation: c.Bool("wallet-validation"),
		SPValidation:     c.Bool("sp-validation"),
	})
	if err != nil {
		return nil, errors.WithStack(err)
	}

	return prep, nil
}

// startManagedWorkers starts the worker manager for automatic job processing
func startManagedWorkers(ctx context.Context, db *gorm.DB, maxWorkers int) (*workermanager.WorkerManager, error) {
	config := workermanager.ManagerConfig{
		CheckInterval:      10 * time.Second,
		MinWorkers:         1,
		MaxWorkers:         maxWorkers,
		ScaleUpThreshold:   3,
		ScaleDownThreshold: 1,
		WorkerIdleTimeout:  2 * time.Minute,
		AutoScaling:        true,
		ScanWorkerRatio:    0.3,
		PackWorkerRatio:    0.5,
		DagGenWorkerRatio:  0.2,
	}

	manager := workermanager.NewWorkerManager(db, config)
	err := manager.Start(ctx)
	if err != nil {
		return nil, errors.WithStack(err)
	}

	return manager, nil
}

// startScanningForPreparation starts scanning for all source attachments
func startScanningForPreparation(ctx context.Context, db *gorm.DB, prep *model.Preparation) error {
	// Get all source attachments for this preparation
	var attachments []model.SourceAttachment
	err := db.WithContext(ctx).Where("preparation_id = ?", prep.ID).Find(&attachments).Error
	if err != nil {
		return errors.WithStack(err)
	}

	if len(attachments) == 0 {
		fmt.Printf("⚠ No source attachments found for preparation %s\n", prep.Name)
		return nil
	}

	jobHandler := &job.DefaultHandler{}
	successCount := 0

	// Start scan jobs for each source attachment
	for _, attachment := range attachments {
		_, err = jobHandler.StartScanHandler(ctx, db, strconv.FormatUint(uint64(attachment.PreparationID), 10), strconv.FormatUint(uint64(attachment.StorageID), 10))
		if err != nil {
			fmt.Printf("⚠ Failed to start scan for attachment %d: %v\n", attachment.ID, err)
			continue
		}
		successCount++
	}

	if successCount > 0 {
		fmt.Printf("✓ Started scanning for %d source attachment(s) in preparation %s\n", successCount, prep.Name)
		if successCount < len(attachments) {
			fmt.Printf("⚠ %d attachment(s) failed to start scanning\n", len(attachments)-successCount)
		}
	} else {
		return errors.New("failed to start scanning for any attachments")
	}

	return nil
}

// monitorProgress monitors the progress of the onboarding workflow
func monitorProgress(ctx context.Context, db *gorm.DB, prep *model.Preparation, timeout time.Duration) error {
	fmt.Println("Monitoring job progress (Ctrl+C to stop monitoring)...")

	var monitorCtx context.Context
	var cancel context.CancelFunc

	if timeout > 0 {
		monitorCtx, cancel = context.WithTimeout(ctx, timeout)
		fmt.Printf("⏰ Timeout set to %v\n", timeout)
	} else {
		monitorCtx, cancel = context.WithCancel(ctx)
	}
	defer cancel()

	ticker := time.NewTicker(10 * time.Second)
	defer ticker.Stop()

	lastStatus := ""

	for {
		select {
		case <-monitorCtx.Done():
			if errors.Is(monitorCtx.Err(), context.DeadlineExceeded) {
				fmt.Printf("⏰ Monitoring timeout reached\n")
				return nil
			}
			fmt.Printf("\n🛑 Monitoring stopped\n")
			return nil

		case <-ticker.C:
			status, complete, err := getPreparationStatus(ctx, db, prep)
			if err != nil {
				fmt.Printf("⚠ Error checking status: %v\n", err)
				continue
			}

			if status != lastStatus {
				fmt.Printf("📊 %s\n", status)
				lastStatus = status
			}

			if complete {
				fmt.Printf("🎉 Onboarding completed successfully!\n")
				return nil
			}
		}
	}
}

// getPreparationStatus returns the current status of the preparation
func getPreparationStatus(ctx context.Context, db *gorm.DB, prep *model.Preparation) (string, bool, error) {
	// Get job counts by type and state
	type JobCount struct {
		Type  string `json:"type"`
		State string `json:"state"`
		Count int64  `json:"count"`
	}

	var jobCounts []JobCount
	err := db.WithContext(ctx).Model(&model.Job{}).
		Select("type, state, count(*) as count").
		Joins("JOIN source_attachments ON jobs.attachment_id = source_attachments.id").
		Where("source_attachments.preparation_id = ?", prep.ID).
		Group("type, state").
		Find(&jobCounts).Error
	if err != nil {
		return "", false, errors.WithStack(err)
	}

	// Analyze status
	jobStats := make(map[string]map[string]int64)
	totalJobs := int64(0)
	completeJobs := int64(0)

	for _, jc := range jobCounts {
		if jobStats[jc.Type] == nil {
			jobStats[jc.Type] = make(map[string]int64)
		}
		jobStats[jc.Type][jc.State] = jc.Count
		totalJobs += jc.Count
		if jc.State == "complete" {
			completeJobs += jc.Count
		}
	}

	if totalJobs == 0 {
		return "No jobs created yet", false, nil
	}

	// Check for deal schedules
	var scheduleCount int64
	err = db.WithContext(ctx).Model(&model.Schedule{}).
		Where("preparation_id = ?", prep.ID).Count(&scheduleCount).Error
	if err != nil {
		return "", false, errors.WithStack(err)
	}

	// Build status message
	status := fmt.Sprintf("Progress: %d/%d jobs complete", completeJobs, totalJobs)

	if scan := jobStats["scan"]; len(scan) > 0 {
		status += fmt.Sprintf(" | Scan: %d ready, %d processing, %d complete",
			scan["ready"], scan["processing"], scan["complete"])
	}

	if pack := jobStats["pack"]; len(pack) > 0 {
		status += fmt.Sprintf(" | Pack: %d ready, %d processing, %d complete",
			pack["ready"], pack["processing"], pack["complete"])
	}

	if daggen := jobStats["daggen"]; len(daggen) > 0 {
		status += fmt.Sprintf(" | DagGen: %d ready, %d processing, %d complete",
			daggen["ready"], daggen["processing"], daggen["complete"])
	}

	if scheduleCount > 0 {
		status += fmt.Sprintf(" | Deals: %d schedule(s) created", scheduleCount)
		return status, true, nil // Complete when deals are created
	}

	return status, false, nil
}

// Helper function to create local storage if it doesn't exist
func createLocalStorageIfNotExist(ctx context.Context, db *gorm.DB, path, prefix string) (*model.Storage, error) {
	// Check if storage already exists for this path
	var existing model.Storage
	err := db.WithContext(ctx).Where("type = ? AND path = ?", "local", path).First(&existing).Error
	if err == nil {
		return &existing, nil
	}

	if !errors.Is(err, gorm.ErrRecordNotFound) {
		return nil, errors.WithStack(err)
	}

	// Generate a unique storage name
	storageName := fmt.Sprintf("%s-%s-%d", prefix, util.RandomName(), time.Now().Unix())

	// Use the storage handler to create new storage with proper validation
	storageHandler := storageHandlers.Default
	request := storageHandlers.CreateRequest{
		Name:         storageName,
		Path:         path,
		Provider:     "local",
		Config:       make(map[string]string),
		ClientConfig: model.ClientConfig{},
	}

	storage, err := storageHandler.CreateStorageHandler(ctx, db, "local", request)
	if err != nil {
		return nil, errors.WithStack(err)
	}

	return storage, nil
}

// validateOnboardInputs validates CLI inputs for onboard command
func validateOnboardInputs(c *cli.Context) error {
	// Required fields validation
	if c.String("name") == "" {
		return errors.New("preparation name is required (--name)")
	}

	// Source validation
	sourcePaths := c.StringSlice("source")

	if len(sourcePaths) == 0 {
		return errors.New("at least one source path is required (--source)")
	}

	// Output paths are optional - no validation needed

	// Auto-deal validation
	if c.Bool("auto-create-deals") {
		// Deal template is required when auto-create-deals is enabled
		if c.String("deal-template-id") == "" {
			return errors.New("deal template ID is required when auto-create-deals is enabled (--deal-template-id)")
		}
	}

	// Validate max-size format if provided
	if maxSize := c.String("max-size"); maxSize != "" {
		if _, err := humanize.ParseBytes(maxSize); err != nil {
			return errors.Wrapf(err, "invalid max-size format")
		}
	}

	// Validate worker count
	if maxWorkers := c.Int("max-workers"); maxWorkers < 1 {
		return errors.New("max workers must be at least 1")
	}

	return nil
}

// validateDealTemplateExists validates that the deal template ID exists in the database
// and checks basic fields like provider format, pricing, and duration
func validateDealTemplateExists(ctx context.Context, db *gorm.DB, templateID string) error {
	if templateID == "" {
		return nil // No template specified, validation not needed
	}

	// Check if template exists by ID or name
	var template model.DealTemplate
	err := db.WithContext(ctx).Where("id = ? OR name = ?", templateID, templateID).First(&template).Error
	if errors.Is(err, gorm.ErrRecordNotFound) {
		return errors.Errorf("deal template '%s' not found. Please create the template first using 'singularity deal-schedule-template create'", templateID)
	}
	if err != nil {
		return errors.WithStack(err)
	}

	// Validate basic template fields
	if template.DealConfig.DealProvider == "" {
		return errors.Errorf("deal template '%s' has no provider specified", templateID)
	}

	// Validate provider format (should be like f01000)
	if len(template.DealConfig.DealProvider) < 4 || template.DealConfig.DealProvider[:1] != "f" {
		return errors.Errorf("deal template '%s' has invalid provider format '%s' (expected format: f01000)", templateID, template.DealConfig.DealProvider)
	}

	// Validate duration is set
	if template.DealConfig.DealDuration <= 0 {
		return errors.Errorf("deal template '%s' has invalid duration %v (must be > 0)", templateID, template.DealConfig.DealDuration)
	}

	// Validate pricing is non-negative
	if template.DealConfig.DealPricePerGb < 0 || template.DealConfig.DealPricePerGbEpoch < 0 || template.DealConfig.DealPricePerDeal < 0 {
		return errors.Errorf("deal template '%s' has negative pricing values", templateID)
	}

	return nil
}<|MERGE_RESOLUTION|>--- conflicted
+++ resolved
@@ -238,24 +238,18 @@
 			if err != nil {
 				return outputJSONError("monitoring failed", err)
 			}
-<<<<<<< HEAD
-
-=======
-			
->>>>>>> 6717342f
-			// Only cleanup workers after completion monitoring finishes successfully
+
+      // Only cleanup workers after completion monitoring finishes successfully
 			if workerManager != nil {
 				if !isJSON {
 					fmt.Println("\n🧹 Cleaning up workers...")
-<<<<<<< HEAD
+
 				}
 				err = workerManager.Stop(ctx)
 				if err != nil {
 					if !isJSON {
 						fmt.Printf("⚠ Warning: failed to stop workers cleanly: %v\n", err)
 					}
-=======
->>>>>>> 6717342f
 				}
 				err = workerManager.Stop(ctx)
 				if err != nil {
