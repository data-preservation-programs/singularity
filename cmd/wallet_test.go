package cmd

import (
	"context"
	"os"
	"path/filepath"
	"testing"

	"github.com/cockroachdb/errors"
	"github.com/data-preservation-programs/singularity/cmd/cliutil"
	"github.com/data-preservation-programs/singularity/handler/wallet"
	"github.com/data-preservation-programs/singularity/model"
	"github.com/data-preservation-programs/singularity/util/testutil"
	"github.com/stretchr/testify/mock"
	"github.com/stretchr/testify/require"
	"gorm.io/gorm"
)

func swapWalletHandler(mockHandler wallet.Handler) func() {
	actual := wallet.Default
	wallet.Default = mockHandler
	return func() {
		wallet.Default = actual
	}
}

func TestWalletCreate(t *testing.T) {
	testutil.OneWithoutReset(t, func(ctx context.Context, t *testing.T, db *gorm.DB) {
		runner := NewRunner()
		defer runner.Save(t)
		mockHandler := new(wallet.MockWallet)
		defer swapWalletHandler(mockHandler)()
		mockHandler.On("CreateHandler", mock.Anything, mock.Anything, mock.Anything).Return(&model.Wallet{
<<<<<<< HEAD
			ActorID:    "id",
=======
>>>>>>> 82196686
			Address:    "address",
			PrivateKey: "private",
		}, nil)
		_, _, err := runner.Run(ctx, "singularity wallet create")
		require.NoError(t, err)
<<<<<<< HEAD
		_, _, err = runner.Run(ctx, "singularity --verbose wallet create")
		require.NoError(t, err)
=======
		_, _, err = runner.Run(ctx, "singularity wallet create secp256k1")
		require.NoError(t, err)
		_, _, err = runner.Run(ctx, "singularity wallet create bls")
		require.NoError(t, err)
	})
}

func TestWalletCreate_BadType(t *testing.T) {
	testutil.OneWithoutReset(t, func(ctx context.Context, t *testing.T, db *gorm.DB) {
		runner := NewRunner()
		defer runner.Save(t)
		mockHandler := new(wallet.MockWallet)
		defer swapWalletHandler(mockHandler)()
		mockHandler.On("CreateHandler", mock.Anything, mock.Anything, mock.Anything).Return((*model.Wallet)(nil), errors.New("unsupported key type: not-a-real-type"))
		_, _, err := runner.Run(ctx, "singularity wallet create not-a-real-type")
		require.Error(t, err)
>>>>>>> 82196686
	})
}

func TestWalletImport(t *testing.T) {
	testutil.OneWithoutReset(t, func(ctx context.Context, t *testing.T, db *gorm.DB) {
		tmp := t.TempDir()
		err := os.WriteFile(filepath.Join(tmp, "private"), []byte("private"), 0644)
		require.NoError(t, err)
		runner := NewRunner()
		defer runner.Save(t)
		mockHandler := new(wallet.MockWallet)
		defer swapWalletHandler(mockHandler)()
		mockHandler.On("ImportHandler", mock.Anything, mock.Anything, mock.Anything, mock.Anything).Return(&model.Wallet{
			ActorID:    "id",
			Address:    "address",
			PrivateKey: "private",
		}, nil)
		_, _, err = runner.Run(ctx, "singularity wallet import "+testutil.EscapePath(filepath.Join(tmp, "private")))
		require.NoError(t, err)
		_, _, err = runner.Run(ctx, "singularity --verbose wallet import "+testutil.EscapePath(filepath.Join(tmp, "private")))
		require.NoError(t, err)
	})
}

func TestWalletInit(t *testing.T) {
	testutil.OneWithoutReset(t, func(ctx context.Context, t *testing.T, db *gorm.DB) {
		runner := NewRunner()
		defer runner.Save(t)
		mockHandler := new(wallet.MockWallet)
		defer swapWalletHandler(mockHandler)()
		mockHandler.On("InitHandler", mock.Anything, mock.Anything, mock.Anything, mock.Anything).Return(&model.Wallet{
			ActorID:    "id",
			Address:    "address",
			PrivateKey: "private",
		}, nil)
		_, _, err := runner.Run(ctx, "singularity wallet init xxx")
		require.NoError(t, err)
	})
}

func TestWalletList(t *testing.T) {
	testutil.OneWithoutReset(t, func(ctx context.Context, t *testing.T, db *gorm.DB) {
		runner := NewRunner()
		defer runner.Save(t)
		mockHandler := new(wallet.MockWallet)
		defer swapWalletHandler(mockHandler)()
		mockHandler.On("ListHandler", mock.Anything, mock.Anything).Return([]model.Wallet{{
			ActorID:    "id1",
			Address:    "address1",
			PrivateKey: "private1",
		}, {
			ActorID:    "id2",
			Address:    "address2",
			PrivateKey: "private2",
		}}, nil)
		_, _, err := runner.Run(ctx, "singularity wallet list")
		require.NoError(t, err)
		_, _, err = runner.Run(ctx, "singularity --verbose wallet list")
		require.NoError(t, err)
	})
}

func TestWalletRemove(t *testing.T) {
	testutil.OneWithoutReset(t, func(ctx context.Context, t *testing.T, db *gorm.DB) {
		runner := NewRunner()
		defer runner.Save(t)
		mockHandler := new(wallet.MockWallet)
		defer swapWalletHandler(mockHandler)()
		mockHandler.On("RemoveHandler", mock.Anything, mock.Anything, mock.Anything).Return(nil)
		_, _, err := runner.Run(ctx, "singularity wallet remove --really-do-it xxx")
		require.NoError(t, err)
	})
}

func TestWalletRemove_NoReallyDoIt(t *testing.T) {
	testutil.OneWithoutReset(t, func(ctx context.Context, t *testing.T, db *gorm.DB) {
		runner := NewRunner()
		defer runner.Save(t)
		mockHandler := new(wallet.MockWallet)
		defer swapWalletHandler(mockHandler)()
		mockHandler.On("RemoveHandler", mock.Anything, mock.Anything, mock.Anything).Return(nil)
		_, _, err := runner.Run(ctx, "singularity wallet remove xxx")
		require.ErrorIs(t, err, cliutil.ErrReallyDoIt)
	})
}

func TestWalletUpdate(t *testing.T) {
	testutil.OneWithoutReset(t, func(ctx context.Context, t *testing.T, db *gorm.DB) {
		runner := NewRunner()
		defer runner.Save(t)
		mockHandler := new(wallet.MockWallet)
		defer swapWalletHandler(mockHandler)()
		mockHandler.On("UpdateHandler", mock.Anything, mock.Anything, mock.Anything, mock.Anything).Return(&model.Wallet{
			ActorID:     "id",
			ActorName:   "Updated Name",
			Address:     "address",
			ContactInfo: "test@example.com",
			Location:    "US-East",
			WalletType:  model.SPWallet,
		}, nil)
		_, _, err := runner.Run(ctx, "singularity wallet update --name Updated --contact test@example.com --location US-East address")
		require.NoError(t, err)

		_, _, err = runner.Run(ctx, "singularity --verbose wallet update --name Updated address")
		require.NoError(t, err)
	})
}

func TestWalletUpdate_NoAddress(t *testing.T) {
	testutil.OneWithoutReset(t, func(ctx context.Context, t *testing.T, db *gorm.DB) {
		runner := NewRunner()
		defer runner.Save(t)
		_, _, err := runner.Run(ctx, "singularity wallet update --name Test")
		require.Error(t, err)
		require.Contains(t, err.Error(), "incorrect number of arguments")
	})
}

func TestWalletUpdate_NoFields(t *testing.T) {
	testutil.OneWithoutReset(t, func(ctx context.Context, t *testing.T, db *gorm.DB) {
		runner := NewRunner()
		defer runner.Save(t)
		_, _, err := runner.Run(ctx, "singularity wallet update address")
		require.Error(t, err)
		require.Contains(t, err.Error(), "at least one field must be provided for update")
	})
}<|MERGE_RESOLUTION|>--- conflicted
+++ resolved
@@ -31,26 +31,19 @@
 		mockHandler := new(wallet.MockWallet)
 		defer swapWalletHandler(mockHandler)()
 		mockHandler.On("CreateHandler", mock.Anything, mock.Anything, mock.Anything).Return(&model.Wallet{
-<<<<<<< HEAD
 			ActorID:    "id",
-=======
->>>>>>> 82196686
 			Address:    "address",
 			PrivateKey: "private",
 		}, nil)
 		_, _, err := runner.Run(ctx, "singularity wallet create")
 		require.NoError(t, err)
-<<<<<<< HEAD
 		_, _, err = runner.Run(ctx, "singularity --verbose wallet create")
-		require.NoError(t, err)
-=======
 		_, _, err = runner.Run(ctx, "singularity wallet create secp256k1")
 		require.NoError(t, err)
 		_, _, err = runner.Run(ctx, "singularity wallet create bls")
 		require.NoError(t, err)
 	})
 }
-
 func TestWalletCreate_BadType(t *testing.T) {
 	testutil.OneWithoutReset(t, func(ctx context.Context, t *testing.T, db *gorm.DB) {
 		runner := NewRunner()
@@ -60,10 +53,8 @@
 		mockHandler.On("CreateHandler", mock.Anything, mock.Anything, mock.Anything).Return((*model.Wallet)(nil), errors.New("unsupported key type: not-a-real-type"))
 		_, _, err := runner.Run(ctx, "singularity wallet create not-a-real-type")
 		require.Error(t, err)
->>>>>>> 82196686
 	})
 }
-
 func TestWalletImport(t *testing.T) {
 	testutil.OneWithoutReset(t, func(ctx context.Context, t *testing.T, db *gorm.DB) {
 		tmp := t.TempDir()
