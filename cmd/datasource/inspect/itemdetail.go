--- conflicted
+++ resolved
@@ -19,12 +19,8 @@
 			return err
 		}
 		defer closer.Close()
-<<<<<<< HEAD
 		result, err := inspect.GetSourceFileDetailHandler(
-=======
-		result, err := inspect.GetSourceItemDetailHandler(
 			c.Context,
->>>>>>> 186c2c30
 			db,
 			c.Args().Get(0),
 		)
