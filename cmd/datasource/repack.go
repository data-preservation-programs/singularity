--- conflicted
+++ resolved
@@ -10,11 +10,11 @@
 var RepackCmd = &cli.Command{
 	Name:      "repack",
 	Usage:     "Retry packing a packjob or all errored packjobs of a data source",
-	ArgsUsage: "<source_id> or --pack-job-id <packing_manifest_id>",
+	ArgsUsage: "<source_id> or --pack-job-id <pack_job_id>",
 	Flags: []cli.Flag{
 		&cli.Uint64Flag{
 			Name:  "pack-job-id",
-			Usage: "Packing manifest ID to retry packing",
+			Usage: "Pack job ID to retry packing",
 		},
 	},
 	Action: func(c *cli.Context) error {
@@ -28,12 +28,8 @@
 			c2 := c.Uint64("pack-job-id")
 			packJobID = &c2
 		}
-<<<<<<< HEAD
 		packJobs, err := datasource.RepackHandler(
-=======
-		chunks, err := datasource.RepackHandler(
 			c.Context,
->>>>>>> 186c2c30
 			db,
 			c.Args().Get(0),
 			datasource.RepackRequest{
