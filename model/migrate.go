--- conflicted
+++ resolved
@@ -28,11 +28,6 @@
 	&Directory{},
 	&Car{},
 	&CarBlock{},
-<<<<<<< HEAD
-	&Deal{},
-	&DealStateChange{},
-=======
->>>>>>> f4f927b7
 	&Schedule{},
 	&Wallet{},
 	&Deal{},
