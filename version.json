--- conflicted
+++ resolved
@@ -1,7 +1,3 @@
 {
-<<<<<<< HEAD
-  "version": "v0.2.47"
-=======
   "version": "v0.3.1"
->>>>>>> ecc27461
 }