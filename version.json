--- conflicted
+++ resolved
@@ -1,9 +1,3 @@
 {
-<<<<<<< HEAD
-  "version": "v0.6.0-RC2"
-}
-
-=======
     "version": "v0.6.0-RC3"
 }
->>>>>>> 5a14e9ae
