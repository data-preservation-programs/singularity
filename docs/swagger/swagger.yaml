basePath: /api
consumes:
- application/json
definitions:
  admin.SetIdentityRequest:
    properties:
      identity:
        type: string
    type: object
  api.HTTPError:
    properties:
      err:
        type: string
    type: object
  dataprep.AddPieceRequest:
    properties:
      fileSize:
        description: File size of the CAR file, this is required for boost online
          deal
        type: integer
      pieceCid:
        description: CID of the piece
        type: string
      pieceSize:
        description: Size of the piece
        type: string
      rootCid:
        description: Root CID of the CAR file, used to populate the label field of
          storage deal
        type: string
    required:
    - pieceCid
    - pieceSize
    type: object
  dataprep.CreateRequest:
    properties:
      deleteAfterExport:
        default: false
        description: Whether to delete the source files after export
        type: boolean
      maxSize:
        default: 31.5GiB
        description: Maximum size of the CAR files to be created
        type: string
      minPieceSize:
        default: 1MiB
        description: Minimum piece size for the preparation, applies only to DAG and
          remainer pieces
        type: string
      name:
        description: Name of the preparation
        type: string
      noDag:
        default: false
        description: Whether to disable maintaining folder dag structure for the sources.
          If disabled, DagGen will not be possible and folders will not have an associated
          CID.
        type: boolean
      noInline:
        default: false
        description: Whether to disable inline storage for the preparation. Can save
          database space but requires at least one output storage.
        type: boolean
      outputStorages:
        description: Name of Output storage systems to be used for the output
        items:
          type: string
        type: array
      pieceSize:
        description: Target piece size of the CAR files used for piece commitment
          calculation
        type: string
      sourceStorages:
        description: Name of Source storage systems to be used for the source
        items:
          type: string
        type: array
    required:
    - name
    type: object
  dataprep.DirEntry:
    properties:
      cid:
        type: string
      fileVersions:
        items:
          $ref: '#/definitions/dataprep.Version'
        type: array
      isDir:
        type: boolean
      path:
        type: string
    type: object
  dataprep.ExploreResult:
    properties:
      cid:
        type: string
      path:
        type: string
      subEntries:
        items:
          $ref: '#/definitions/dataprep.DirEntry'
        type: array
    type: object
  dataprep.PieceList:
    properties:
      attachmentId:
        type: integer
      pieces:
        items:
          $ref: '#/definitions/model.Car'
        type: array
      source:
        $ref: '#/definitions/model.Storage'
      storageId:
        type: integer
    type: object
  dataprep.RemoveRequest:
    properties:
      removeCars:
        type: boolean
    type: object
  dataprep.RenameRequest:
    properties:
      name:
        type: string
    required:
    - name
    type: object
  dataprep.Version:
    properties:
      cid:
        type: string
      hash:
        type: string
      id:
        type: integer
      lastModified:
        type: string
      size:
        type: integer
    type: object
  deal.ListDealRequest:
    properties:
      preparations:
        description: preparation ID or name filter
        items:
          type: string
        type: array
      providers:
        description: provider filter
        items:
          type: string
        type: array
      schedules:
        description: schedule id filter
        items:
          type: integer
        type: array
      sources:
        description: source ID or name filter
        items:
          type: string
        type: array
      states:
        description: state filter
        items:
          $ref: '#/definitions/model.DealState'
        type: array
    type: object
  deal.Proposal:
    properties:
      clientAddress:
        description: Client address
        type: string
      duration:
        default: 12740h
        description: Duration in epoch or in duration format, i.e. 1500000, 2400h
        type: string
      fileSize:
        description: File size in bytes for boost to fetch the CAR file
        type: integer
      httpHeaders:
        description: http headers to be passed with the request (i.e. key=value)
        items:
          type: string
        type: array
      ipni:
        default: true
        description: Whether the deal should be IPNI
        type: boolean
      keepUnsealed:
        default: true
        description: Whether the deal should be kept unsealed
        type: boolean
      pieceCid:
        description: Piece CID
        type: string
      pieceSize:
        description: Piece size
        type: string
      pricePerDeal:
        default: 0
        description: Price in FIL per deal
        type: number
      pricePerGb:
        default: 0
        description: Price in FIL  per GiB
        type: number
      pricePerGbEpoch:
        default: 0
        description: Price in FIL per GiB per epoch
        type: number
      providerId:
        description: Provider ID
        type: string
      rootCid:
        default: bafkqaaa
        description: Root CID that is required as part of the deal proposal, if empty,
          will be set to empty CID
        type: string
      startDelay:
        default: 72h
        description: Deal start delay in epoch or in duration format, i.e. 1000, 72h
        type: string
      urlTemplate:
        description: URL template with PIECE_CID placeholder for boost to fetch the
          CAR file, i.e. http://127.0.0.1/piece/{PIECE_CID}.car
        type: string
      verified:
        default: true
        description: Whether the deal should be verified
        type: boolean
    type: object
  file.DealsForFileRange:
    properties:
      deals:
        items:
          $ref: '#/definitions/model.Deal'
        type: array
      fileRange:
        $ref: '#/definitions/model.FileRange'
    type: object
  file.Info:
    properties:
      path:
        description: Path to the new file, relative to the source
        type: string
    type: object
  job.SourceStatus:
    properties:
      attachmentId:
        type: integer
      jobs:
        items:
          $ref: '#/definitions/model.Job'
        type: array
      output:
        items:
          $ref: '#/definitions/model.Storage'
        type: array
      source:
        $ref: '#/definitions/model.Storage'
      storageId:
        type: integer
    type: object
  model.Car:
    properties:
      attachmentId:
        type: integer
      createdAt:
        type: string
      fileSize:
        type: integer
      id:
        type: integer
      jobId:
        type: integer
      numOfFiles:
        type: integer
      pieceCid:
        type: string
      pieceSize:
        type: integer
      pieceType:
        description: PieceType indicates whether this is a data piece or DAG piece
        type: string
      preparationId:
        description: Association
        type: integer
      rootCid:
        type: string
      storageId:
        type: integer
      storagePath:
        description: StoragePath is the path to the CAR file inside the storage. If
          the StorageID is nil but StoragePath is not empty, it means the CAR file
          is stored at the local absolute path.
        type: string
    type: object
  model.ClientConfig:
    properties:
      caCert:
        description: Paths to CA certificate used to verify servers
        items:
          type: string
        type: array
      clientCert:
        description: Path to Client SSL certificate (PEM) for mutual TLS auth
        type: string
      clientKey:
        description: Path to Client SSL private key (PEM) for mutual TLS auth
        type: string
      connectTimeout:
        description: HTTP Client Connect timeout
        type: integer
      disableHttp2:
        description: Disable HTTP/2 in the transport
        type: boolean
      disableHttpKeepAlives:
        description: Disable HTTP keep-alives and use each connection once.
        type: boolean
      expectContinueTimeout:
        description: Timeout when using expect / 100-continue in HTTP
        type: integer
      headers:
        additionalProperties:
          type: string
        description: Set HTTP header for all transactions
        type: object
      insecureSkipVerify:
        description: Do not verify the server SSL certificate (insecure)
        type: boolean
      lowlevelRetries:
        description: Maximum number of retries for low-level client errors. Default
          is 10 retries.
        type: integer
      noGzip:
        description: 'Don''t set Accept-Encoding: gzip'
        type: boolean
      retryBackoff:
        description: Constant backoff between retries. Default is 1s.
        type: integer
      retryBackoffExponential:
        description: Exponential backoff between retries. Default is 1.0.
        type: number
      retryDelay:
        description: Delay between retries. Default is 1s.
        type: integer
      retryMaxCount:
        description: Maximum number of retries. Default is 10 retries.
        type: integer
      scanConcurrency:
        description: Maximum number of concurrent scan requests. Default is 1.
        type: integer
      skipInaccessibleFile:
        description: Skip inaccessible files. Default is false.
        type: boolean
      timeout:
        description: IO idle timeout
        type: integer
      useServerModTime:
        description: Use server modified time instead of object metadata
        type: boolean
      userAgent:
        description: Set the user-agent to a specified string
        type: string
    type: object
  model.ConfigMap:
    additionalProperties:
      type: string
    type: object
  model.Deal:
    properties:
      clientActorId:
        type: string
      clientId:
        type: integer
      createdAt:
        type: string
      dealId:
        type: integer
      endEpoch:
        type: integer
      errorMessage:
        type: string
      id:
        type: integer
      label:
        type: string
      lastVerifiedAt:
        description: LastVerifiedAt is the last time the deal was verified as active
          by the tracker
        type: string
      pieceCid:
        type: string
      pieceSize:
        type: integer
      price:
        type: string
      proposalId:
        type: string
      provider:
        type: string
      scheduleId:
        description: Associations
        type: integer
      sectorStartEpoch:
        type: integer
      startEpoch:
        type: integer
      state:
        $ref: '#/definitions/model.DealState'
      updatedAt:
        type: string
      verified:
        type: boolean
    type: object
  model.DealState:
    enum:
    - proposed
    - published
    - active
    - expired
    - proposal_expired
    - rejected
    - slashed
    - error
    type: string
    x-enum-varnames:
    - DealProposed
    - DealPublished
    - DealActive
    - DealExpired
    - DealProposalExpired
    - DealRejected
    - DealSlashed
    - DealErrored
  model.File:
    properties:
      attachmentId:
        description: Associations
        type: integer
      cid:
        description: CID is the CID of the file.
        type: string
      directoryId:
        type: integer
      fileRanges:
        items:
          $ref: '#/definitions/model.FileRange'
        type: array
      hash:
        description: Hash is the hash of the file.
        type: string
      id:
        type: integer
      lastModifiedNano:
        type: integer
      path:
        description: Path is the relative path to the file inside the storage.
        type: string
      size:
        description: Size is the size of the file in bytes.
        type: integer
    type: object
  model.FileRange:
    properties:
      cid:
        description: CID is the CID of the range.
        type: string
      fileId:
        type: integer
      id:
        type: integer
      jobId:
        description: Associations
        type: integer
      length:
        description: Length is the length of the range in bytes.
        type: integer
      offset:
        description: Offset is the offset of the range inside the file.
        type: integer
    type: object
  model.Job:
    properties:
      attachmentId:
        type: integer
      errorMessage:
        type: string
      errorStackTrace:
        type: string
      id:
        type: integer
      state:
        $ref: '#/definitions/model.JobState'
      type:
        $ref: '#/definitions/model.JobType'
      workerId:
        description: Associations
        type: string
    type: object
  model.JobState:
    enum:
    - created
    - ready
    - paused
    - processing
    - complete
    - error
    type: string
    x-enum-varnames:
    - Created
    - Ready
    - Paused
    - Processing
    - Complete
    - Error
  model.JobType:
    enum:
    - scan
    - pack
    - daggen
    type: string
    x-enum-varnames:
    - Scan
    - Pack
    - DagGen
  model.Preparation:
    properties:
      createdAt:
        type: string
      deleteAfterExport:
        description: DeleteAfterExport is a flag that indicates whether the source
          files should be deleted after export.
        type: boolean
      id:
        type: integer
      maxSize:
        type: integer
      minPieceSize:
        description: Minimum piece size for the preparation, applies only to DAG and
          remainder pieces
        type: integer
      name:
        type: string
      noDag:
        type: boolean
      noInline:
        type: boolean
      outputStorages:
        items:
          $ref: '#/definitions/model.Storage'
        type: array
      pieceSize:
        type: integer
      sourceStorages:
        items:
          $ref: '#/definitions/model.Storage'
        type: array
      updatedAt:
        type: string
    type: object
  model.Schedule:
    properties:
      allowedPieceCids:
        items:
          type: string
        type: array
      announceToIpni:
        type: boolean
      createdAt:
        type: string
      duration:
        type: integer
      errorMessage:
        type: string
      force:
        type: boolean
      httpHeaders:
        $ref: '#/definitions/model.ConfigMap'
      id:
        type: integer
      keepUnsealed:
        type: boolean
      maxPendingDealNumber:
        type: integer
      maxPendingDealSize:
        type: integer
      notes:
        type: string
      preparationId:
        description: Associations
        type: integer
      pricePerDeal:
        type: number
      pricePerGb:
        type: number
      pricePerGbEpoch:
        type: number
      provider:
        type: string
      scheduleCron:
        type: string
      scheduleCronPerpetual:
        type: boolean
      scheduleDealNumber:
        type: integer
      scheduleDealSize:
        type: integer
      startDelay:
        type: integer
      state:
        $ref: '#/definitions/model.ScheduleState'
      totalDealNumber:
        type: integer
      totalDealSize:
        type: integer
      updatedAt:
        type: string
      urlTemplate:
        type: string
      verified:
        type: boolean
    type: object
  model.ScheduleState:
    enum:
    - active
    - paused
    - error
    - completed
    type: string
    x-enum-varnames:
    - ScheduleActive
    - SchedulePaused
    - ScheduleError
    - ScheduleCompleted
  model.Storage:
    properties:
      clientConfig:
        allOf:
        - $ref: '#/definitions/model.ClientConfig'
        description: ClientConfig is the HTTP configuration for the storage, if applicable.
      config:
        allOf:
        - $ref: '#/definitions/model.ConfigMap'
        description: Config is a map of key-value pairs that can be used to store
          RClone options.
      createdAt:
        type: string
      id:
        type: integer
      name:
        type: string
      path:
        description: Path is the path to the storage root.
        type: string
      preparationsAsOutput:
        items:
          $ref: '#/definitions/model.Preparation'
        type: array
      preparationsAsSource:
        description: Associations
        items:
          $ref: '#/definitions/model.Preparation'
        type: array
      type:
        type: string
      updatedAt:
        type: string
    type: object
  model.Wallet:
    properties:
      actorId:
        description: ActorID is the short ID of the wallet
        type: string
      actorName:
        description: ActorName is readable label for the wallet
        type: string
      address:
        description: Address is the Filecoin full address of the wallet
        type: string
      balance:
        description: Balance is in Fil cached from chain
        type: number
      balancePlus:
        description: BalancePlus is in Fil+ cached from chain
        type: number
      balanceUpdatedAt:
        description: BalanceUpdatedAt is a timestamp when balance info was last pulled
          from chain
        type: string
      contactInfo:
        description: ContactInfo is optional email for SP wallets
        type: string
      id:
        type: integer
      location:
        description: Location is optional region, country for SP wallets
        type: string
      privateKey:
        description: PrivateKey is the private key of the wallet
        type: string
      walletType:
        $ref: '#/definitions/model.WalletType'
    type: object
  model.WalletType:
    enum:
    - UserWallet
    - SPWallet
    type: string
    x-enum-varnames:
    - UserWallet
    - SPWallet
  schedule.CreateRequest:
    properties:
      allowedPieceCids:
        description: Allowed piece CIDs in this schedule
        items:
          type: string
        type: array
      duration:
        default: 12840h
        description: Duration in epoch or in duration format, i.e. 1500000, 2400h
        type: string
      force:
        description: Force to send out deals regardless of replication restriction
        type: boolean
      httpHeaders:
        description: http headers to be passed with the request (i.e. key=value)
        items:
          type: string
        type: array
      ipni:
        default: true
        description: Whether the deal should be IPNI
        type: boolean
      keepUnsealed:
        default: true
        description: Whether the deal should be kept unsealed
        type: boolean
      maxPendingDealNumber:
        description: Max pending deal number
        type: integer
      maxPendingDealSize:
        description: Max pending deal size in human readable format, i.e. 100 TiB
        type: string
      notes:
        description: Notes
        type: string
      preparation:
        description: Preparation ID or name
        type: string
      pricePerDeal:
        default: 0
        description: Price in FIL per deal
        type: number
      pricePerGb:
        default: 0
        description: Price in FIL  per GiB
        type: number
      pricePerGbEpoch:
        default: 0
        description: Price in FIL per GiB per epoch
        type: number
      provider:
        description: Provider
        type: string
      scheduleCron:
        description: Schedule cron pattern
        type: string
      scheduleCronPerpetual:
        description: Whether a cron schedule should run in definitely
        type: boolean
      scheduleDealNumber:
        description: Number of deals per scheduled time
        type: integer
      scheduleDealSize:
        description: Size of deals per schedule trigger in human readable format,
          i.e. 100 TiB
        type: string
      startDelay:
        default: 72h
        description: Deal start delay in epoch or in duration format, i.e. 1000, 72h
        type: string
      totalDealNumber:
        description: Total number of deals
        type: integer
      totalDealSize:
        description: Total size of deals in human readable format, i.e. 100 TiB
        type: string
      urlTemplate:
        description: URL template with PIECE_CID placeholder for boost to fetch the
          CAR file, i.e. http://127.0.0.1/piece/{PIECE_CID}.car
        type: string
      verified:
        default: true
        description: Whether the deal should be verified
        type: boolean
    type: object
  schedule.UpdateRequest:
    properties:
      allowedPieceCids:
        description: Allowed piece CIDs in this schedule
        items:
          type: string
        type: array
      duration:
        default: 12840h
        description: Duration in epoch or in duration format, i.e. 1500000, 2400h
        type: string
      force:
        description: Force to send out deals regardless of replication restriction
        type: boolean
      httpHeaders:
        description: http headers to be passed with the request (i.e. key=value)
        items:
          type: string
        type: array
      ipni:
        default: true
        description: Whether the deal should be IPNI
        type: boolean
      keepUnsealed:
        default: true
        description: Whether the deal should be kept unsealed
        type: boolean
      maxPendingDealNumber:
        description: Max pending deal number
        type: integer
      maxPendingDealSize:
        description: Max pending deal size in human readable format, i.e. 100 TiB
        type: string
      notes:
        description: Notes
        type: string
      pricePerDeal:
        default: 0
        description: Price in FIL per deal
        type: number
      pricePerGb:
        default: 0
        description: Price in FIL  per GiB
        type: number
      pricePerGbEpoch:
        default: 0
        description: Price in FIL per GiB per epoch
        type: number
      scheduleCron:
        description: Schedule cron pattern
        type: string
      scheduleCronPerpetual:
        description: Whether a cron schedule should run in definitely
        type: boolean
      scheduleDealNumber:
        description: Number of deals per scheduled time
        type: integer
      scheduleDealSize:
        description: Size of deals per schedule trigger in human readable format,
          i.e. 100 TiB
        type: string
      startDelay:
        default: 72h
        description: Deal start delay in epoch or in duration format, i.e. 1000, 72h
        type: string
      totalDealNumber:
        description: Total number of deals
        type: integer
      totalDealSize:
        description: Total size of deals in human readable format, i.e. 100 TiB
        type: string
      urlTemplate:
        description: URL template with PIECE_CID placeholder for boost to fetch the
          CAR file, i.e. http://127.0.0.1/piece/{PIECE_CID}.car
        type: string
      verified:
        default: true
        description: Whether the deal should be verified
        type: boolean
    type: object
  storage.DirEntry:
    properties:
      dirId:
        type: string
      hash:
        type: string
      isDir:
        type: boolean
      lastModified:
        type: string
      numItems:
        type: integer
      path:
        type: string
      size:
        type: integer
    type: object
  storage.RenameRequest:
    properties:
      name:
        type: string
    required:
    - name
    type: object
  storage.acdConfig:
    properties:
      authUrl:
        description: Auth server URL.
        type: string
      checkpoint:
        description: Checkpoint for internal polling (debug).
        type: string
      clientId:
        description: OAuth Client Id.
        type: string
      clientSecret:
        description: OAuth Client Secret.
        type: string
      encoding:
        default: Slash,InvalidUtf8,Dot
        description: The encoding for the backend.
        type: string
      templinkThreshold:
        default: 9Gi
        description: Files >= this size will be downloaded via their tempLink.
        type: string
      token:
        description: OAuth Access Token as a JSON blob.
        type: string
      tokenUrl:
        description: Token server url.
        type: string
      uploadWaitPerGb:
        default: 3m0s
        description: Additional time per GiB to wait after a failed complete upload
          to see if it appears.
        type: string
    type: object
  storage.azureblobConfig:
    properties:
      accessTier:
        description: 'Access tier of blob: hot, cool or archive.'
        type: string
      account:
        description: Azure Storage Account Name.
        type: string
      archiveTierDelete:
        default: false
        description: Delete archive tier blobs before overwriting.
        type: boolean
      chunkSize:
        default: 4Mi
        description: Upload chunk size.
        type: string
      clientCertificatePassword:
        description: Password for the certificate file (optional).
        type: string
      clientCertificatePath:
        description: Path to a PEM or PKCS12 certificate file including the private
          key.
        type: string
      clientId:
        description: The ID of the client in use.
        type: string
      clientSecret:
        description: One of the service principal's client secrets
        type: string
      clientSendCertificateChain:
        default: false
        description: Send the certificate chain when using certificate auth.
        type: boolean
      disableChecksum:
        default: false
        description: Don't store MD5 checksum with object metadata.
        type: boolean
      encoding:
        default: Slash,BackSlash,Del,Ctl,RightPeriod,InvalidUtf8
        description: The encoding for the backend.
        type: string
      endpoint:
        description: Endpoint for the service.
        type: string
      envAuth:
        default: false
        description: Read credentials from runtime (environment variables, CLI or
          MSI).
        type: boolean
      key:
        description: Storage Account Shared Key.
        type: string
      listChunk:
        default: 5000
        description: Size of blob list.
        type: integer
      memoryPoolFlushTime:
        default: 1m0s
        description: How often internal memory buffer pools will be flushed.
        type: string
      memoryPoolUseMmap:
        default: false
        description: Whether to use mmap buffers in internal memory pool.
        type: boolean
      msiClientId:
        description: Object ID of the user-assigned MSI to use, if any.
        type: string
      msiMiResId:
        description: Azure resource ID of the user-assigned MSI to use, if any.
        type: string
      msiObjectId:
        description: Object ID of the user-assigned MSI to use, if any.
        type: string
      noCheckContainer:
        default: false
        description: If set, don't attempt to check the container exists or create
          it.
        type: boolean
      noHeadObject:
        default: false
        description: If set, do not do HEAD before GET when getting objects.
        type: boolean
      password:
        description: The user's password
        type: string
      publicAccess:
        description: 'Public access level of a container: blob or container.'
        example: ""
        type: string
      sasUrl:
        description: SAS URL for container level access only.
        type: string
      servicePrincipalFile:
        description: Path to file containing credentials for use with a service principal.
        type: string
      tenant:
        description: ID of the service principal's tenant. Also called its directory
          ID.
        type: string
      uploadConcurrency:
        default: 16
        description: Concurrency for multipart uploads.
        type: integer
      uploadCutoff:
        description: Cutoff for switching to chunked upload (<= 256 MiB) (deprecated).
        type: string
      useEmulator:
        default: false
        description: Uses local storage emulator if provided as 'true'.
        type: boolean
      useMsi:
        default: false
        description: Use a managed service identity to authenticate (only works in
          Azure).
        type: boolean
      username:
        description: User name (usually an email address)
        type: string
    type: object
  storage.b2Config:
    properties:
      account:
        description: Account ID or Application Key ID.
        type: string
      chunkSize:
        default: 96Mi
        description: Upload chunk size.
        type: string
      copyCutoff:
        default: 4Gi
        description: Cutoff for switching to multipart copy.
        type: string
      disableChecksum:
        default: false
        description: Disable checksums for large (> upload cutoff) files.
        type: boolean
      downloadAuthDuration:
        default: 1w
        description: Time before the authorization token will expire in s or suffix
          ms|s|m|h|d.
        type: string
      downloadUrl:
        description: Custom endpoint for downloads.
        type: string
      encoding:
        default: Slash,BackSlash,Del,Ctl,InvalidUtf8,Dot
        description: The encoding for the backend.
        type: string
      endpoint:
        description: Endpoint for the service.
        type: string
      hardDelete:
        default: false
        description: Permanently delete files on remote removal, otherwise hide files.
        type: boolean
      key:
        description: Application Key.
        type: string
      memoryPoolFlushTime:
        default: 1m0s
        description: How often internal memory buffer pools will be flushed.
        type: string
      memoryPoolUseMmap:
        default: false
        description: Whether to use mmap buffers in internal memory pool.
        type: boolean
      testMode:
        description: A flag string for X-Bz-Test-Mode header for debugging.
        type: string
      uploadCutoff:
        default: 200Mi
        description: Cutoff for switching to chunked upload.
        type: string
      versionAt:
        default: "off"
        description: Show file versions as they were at the specified time.
        type: string
      versions:
        default: false
        description: Include old versions in directory listings.
        type: boolean
    type: object
  storage.boxConfig:
    properties:
      accessToken:
        description: Box App Primary Access Token
        type: string
      authUrl:
        description: Auth server URL.
        type: string
      boxConfigFile:
        description: Box App config.json location
        type: string
      boxSubType:
        default: user
        example: user
        type: string
      clientId:
        description: OAuth Client Id.
        type: string
      clientSecret:
        description: OAuth Client Secret.
        type: string
      commitRetries:
        default: 100
        description: Max number of times to try committing a multipart file.
        type: integer
      encoding:
        default: Slash,BackSlash,Del,Ctl,RightSpace,InvalidUtf8,Dot
        description: The encoding for the backend.
        type: string
      listChunk:
        default: 1000
        description: Size of listing chunk 1-1000.
        type: integer
      ownedBy:
        description: Only show items owned by the login (email address) passed in.
        type: string
      rootFolderId:
        default: "0"
        description: Fill in for rclone to use a non root folder as its starting point.
        type: string
      token:
        description: OAuth Access Token as a JSON blob.
        type: string
      tokenUrl:
        description: Token server url.
        type: string
      uploadCutoff:
        default: 50Mi
        description: Cutoff for switching to multipart upload (>= 50 MiB).
        type: string
    type: object
  storage.createAcdStorageRequest:
    properties:
      clientConfig:
        allOf:
        - $ref: '#/definitions/model.ClientConfig'
        description: config for underlying HTTP client
      config:
        allOf:
        - $ref: '#/definitions/storage.acdConfig'
        description: config for the storage
      name:
        description: Name of the storage, must be unique
        example: my-storage
        type: string
      path:
        description: Path of the storage
        type: string
    type: object
  storage.createAzureblobStorageRequest:
    properties:
      clientConfig:
        allOf:
        - $ref: '#/definitions/model.ClientConfig'
        description: config for underlying HTTP client
      config:
        allOf:
        - $ref: '#/definitions/storage.azureblobConfig'
        description: config for the storage
      name:
        description: Name of the storage, must be unique
        example: my-storage
        type: string
      path:
        description: Path of the storage
        type: string
    type: object
  storage.createB2StorageRequest:
    properties:
      clientConfig:
        allOf:
        - $ref: '#/definitions/model.ClientConfig'
        description: config for underlying HTTP client
      config:
        allOf:
        - $ref: '#/definitions/storage.b2Config'
        description: config for the storage
      name:
        description: Name of the storage, must be unique
        example: my-storage
        type: string
      path:
        description: Path of the storage
        type: string
    type: object
  storage.createBoxStorageRequest:
    properties:
      clientConfig:
        allOf:
        - $ref: '#/definitions/model.ClientConfig'
        description: config for underlying HTTP client
      config:
        allOf:
        - $ref: '#/definitions/storage.boxConfig'
        description: config for the storage
      name:
        description: Name of the storage, must be unique
        example: my-storage
        type: string
      path:
        description: Path of the storage
        type: string
    type: object
  storage.createDriveStorageRequest:
    properties:
      clientConfig:
        allOf:
        - $ref: '#/definitions/model.ClientConfig'
        description: config for underlying HTTP client
      config:
        allOf:
        - $ref: '#/definitions/storage.driveConfig'
        description: config for the storage
      name:
        description: Name of the storage, must be unique
        example: my-storage
        type: string
      path:
        description: Path of the storage
        type: string
    type: object
  storage.createDropboxStorageRequest:
    properties:
      clientConfig:
        allOf:
        - $ref: '#/definitions/model.ClientConfig'
        description: config for underlying HTTP client
      config:
        allOf:
        - $ref: '#/definitions/storage.dropboxConfig'
        description: config for the storage
      name:
        description: Name of the storage, must be unique
        example: my-storage
        type: string
      path:
        description: Path of the storage
        type: string
    type: object
  storage.createFichierStorageRequest:
    properties:
      clientConfig:
        allOf:
        - $ref: '#/definitions/model.ClientConfig'
        description: config for underlying HTTP client
      config:
        allOf:
        - $ref: '#/definitions/storage.fichierConfig'
        description: config for the storage
      name:
        description: Name of the storage, must be unique
        example: my-storage
        type: string
      path:
        description: Path of the storage
        type: string
    type: object
  storage.createFilefabricStorageRequest:
    properties:
      clientConfig:
        allOf:
        - $ref: '#/definitions/model.ClientConfig'
        description: config for underlying HTTP client
      config:
        allOf:
        - $ref: '#/definitions/storage.filefabricConfig'
        description: config for the storage
      name:
        description: Name of the storage, must be unique
        example: my-storage
        type: string
      path:
        description: Path of the storage
        type: string
    type: object
  storage.createFtpStorageRequest:
    properties:
      clientConfig:
        allOf:
        - $ref: '#/definitions/model.ClientConfig'
        description: config for underlying HTTP client
      config:
        allOf:
        - $ref: '#/definitions/storage.ftpConfig'
        description: config for the storage
      name:
        description: Name of the storage, must be unique
        example: my-storage
        type: string
      path:
        description: Path of the storage
        type: string
    type: object
  storage.createGcsStorageRequest:
    properties:
      clientConfig:
        allOf:
        - $ref: '#/definitions/model.ClientConfig'
        description: config for underlying HTTP client
      config:
        allOf:
        - $ref: '#/definitions/storage.gcsConfig'
        description: config for the storage
      name:
        description: Name of the storage, must be unique
        example: my-storage
        type: string
      path:
        description: Path of the storage
        type: string
    type: object
  storage.createGphotosStorageRequest:
    properties:
      clientConfig:
        allOf:
        - $ref: '#/definitions/model.ClientConfig'
        description: config for underlying HTTP client
      config:
        allOf:
        - $ref: '#/definitions/storage.gphotosConfig'
        description: config for the storage
      name:
        description: Name of the storage, must be unique
        example: my-storage
        type: string
      path:
        description: Path of the storage
        type: string
    type: object
  storage.createHdfsStorageRequest:
    properties:
      clientConfig:
        allOf:
        - $ref: '#/definitions/model.ClientConfig'
        description: config for underlying HTTP client
      config:
        allOf:
        - $ref: '#/definitions/storage.hdfsConfig'
        description: config for the storage
      name:
        description: Name of the storage, must be unique
        example: my-storage
        type: string
      path:
        description: Path of the storage
        type: string
    type: object
  storage.createHidriveStorageRequest:
    properties:
      clientConfig:
        allOf:
        - $ref: '#/definitions/model.ClientConfig'
        description: config for underlying HTTP client
      config:
        allOf:
        - $ref: '#/definitions/storage.hidriveConfig'
        description: config for the storage
      name:
        description: Name of the storage, must be unique
        example: my-storage
        type: string
      path:
        description: Path of the storage
        type: string
    type: object
  storage.createHttpStorageRequest:
    properties:
      clientConfig:
        allOf:
        - $ref: '#/definitions/model.ClientConfig'
        description: config for underlying HTTP client
      config:
        allOf:
        - $ref: '#/definitions/storage.httpConfig'
        description: config for the storage
      name:
        description: Name of the storage, must be unique
        example: my-storage
        type: string
      path:
        description: Path of the storage
        type: string
    type: object
  storage.createInternetarchiveStorageRequest:
    properties:
      clientConfig:
        allOf:
        - $ref: '#/definitions/model.ClientConfig'
        description: config for underlying HTTP client
      config:
        allOf:
        - $ref: '#/definitions/storage.internetarchiveConfig'
        description: config for the storage
      name:
        description: Name of the storage, must be unique
        example: my-storage
        type: string
      path:
        description: Path of the storage
        type: string
    type: object
  storage.createJottacloudStorageRequest:
    properties:
      clientConfig:
        allOf:
        - $ref: '#/definitions/model.ClientConfig'
        description: config for underlying HTTP client
      config:
        allOf:
        - $ref: '#/definitions/storage.jottacloudConfig'
        description: config for the storage
      name:
        description: Name of the storage, must be unique
        example: my-storage
        type: string
      path:
        description: Path of the storage
        type: string
    type: object
  storage.createKoofrDigistorageStorageRequest:
    properties:
      clientConfig:
        allOf:
        - $ref: '#/definitions/model.ClientConfig'
        description: config for underlying HTTP client
      config:
        allOf:
        - $ref: '#/definitions/storage.koofrDigistorageConfig'
        description: config for the storage
      name:
        description: Name of the storage, must be unique
        example: my-storage
        type: string
      path:
        description: Path of the storage
        type: string
    type: object
  storage.createKoofrKoofrStorageRequest:
    properties:
      clientConfig:
        allOf:
        - $ref: '#/definitions/model.ClientConfig'
        description: config for underlying HTTP client
      config:
        allOf:
        - $ref: '#/definitions/storage.koofrKoofrConfig'
        description: config for the storage
      name:
        description: Name of the storage, must be unique
        example: my-storage
        type: string
      path:
        description: Path of the storage
        type: string
    type: object
  storage.createKoofrOtherStorageRequest:
    properties:
      clientConfig:
        allOf:
        - $ref: '#/definitions/model.ClientConfig'
        description: config for underlying HTTP client
      config:
        allOf:
        - $ref: '#/definitions/storage.koofrOtherConfig'
        description: config for the storage
      name:
        description: Name of the storage, must be unique
        example: my-storage
        type: string
      path:
        description: Path of the storage
        type: string
    type: object
  storage.createLocalStorageRequest:
    properties:
      clientConfig:
        allOf:
        - $ref: '#/definitions/model.ClientConfig'
        description: config for underlying HTTP client
      config:
        allOf:
        - $ref: '#/definitions/storage.localConfig'
        description: config for the storage
      name:
        description: Name of the storage, must be unique
        example: my-storage
        type: string
      path:
        description: Path of the storage
        type: string
    type: object
  storage.createMailruStorageRequest:
    properties:
      clientConfig:
        allOf:
        - $ref: '#/definitions/model.ClientConfig'
        description: config for underlying HTTP client
      config:
        allOf:
        - $ref: '#/definitions/storage.mailruConfig'
        description: config for the storage
      name:
        description: Name of the storage, must be unique
        example: my-storage
        type: string
      path:
        description: Path of the storage
        type: string
    type: object
  storage.createMegaStorageRequest:
    properties:
      clientConfig:
        allOf:
        - $ref: '#/definitions/model.ClientConfig'
        description: config for underlying HTTP client
      config:
        allOf:
        - $ref: '#/definitions/storage.megaConfig'
        description: config for the storage
      name:
        description: Name of the storage, must be unique
        example: my-storage
        type: string
      path:
        description: Path of the storage
        type: string
    type: object
  storage.createNetstorageStorageRequest:
    properties:
      clientConfig:
        allOf:
        - $ref: '#/definitions/model.ClientConfig'
        description: config for underlying HTTP client
      config:
        allOf:
        - $ref: '#/definitions/storage.netstorageConfig'
        description: config for the storage
      name:
        description: Name of the storage, must be unique
        example: my-storage
        type: string
      path:
        description: Path of the storage
        type: string
    type: object
  storage.createOnedriveStorageRequest:
    properties:
      clientConfig:
        allOf:
        - $ref: '#/definitions/model.ClientConfig'
        description: config for underlying HTTP client
      config:
        allOf:
        - $ref: '#/definitions/storage.onedriveConfig'
        description: config for the storage
      name:
        description: Name of the storage, must be unique
        example: my-storage
        type: string
      path:
        description: Path of the storage
        type: string
    type: object
  storage.createOosEnv_authStorageRequest:
    properties:
      clientConfig:
        allOf:
        - $ref: '#/definitions/model.ClientConfig'
        description: config for underlying HTTP client
      config:
        allOf:
        - $ref: '#/definitions/storage.oosEnv_authConfig'
        description: config for the storage
      name:
        description: Name of the storage, must be unique
        example: my-storage
        type: string
      path:
        description: Path of the storage
        type: string
    type: object
  storage.createOosInstance_principal_authStorageRequest:
    properties:
      clientConfig:
        allOf:
        - $ref: '#/definitions/model.ClientConfig'
        description: config for underlying HTTP client
      config:
        allOf:
        - $ref: '#/definitions/storage.oosInstance_principal_authConfig'
        description: config for the storage
      name:
        description: Name of the storage, must be unique
        example: my-storage
        type: string
      path:
        description: Path of the storage
        type: string
    type: object
  storage.createOosNo_authStorageRequest:
    properties:
      clientConfig:
        allOf:
        - $ref: '#/definitions/model.ClientConfig'
        description: config for underlying HTTP client
      config:
        allOf:
        - $ref: '#/definitions/storage.oosNo_authConfig'
        description: config for the storage
      name:
        description: Name of the storage, must be unique
        example: my-storage
        type: string
      path:
        description: Path of the storage
        type: string
    type: object
  storage.createOosResource_principal_authStorageRequest:
    properties:
      clientConfig:
        allOf:
        - $ref: '#/definitions/model.ClientConfig'
        description: config for underlying HTTP client
      config:
        allOf:
        - $ref: '#/definitions/storage.oosResource_principal_authConfig'
        description: config for the storage
      name:
        description: Name of the storage, must be unique
        example: my-storage
        type: string
      path:
        description: Path of the storage
        type: string
    type: object
  storage.createOosUser_principal_authStorageRequest:
    properties:
      clientConfig:
        allOf:
        - $ref: '#/definitions/model.ClientConfig'
        description: config for underlying HTTP client
      config:
        allOf:
        - $ref: '#/definitions/storage.oosUser_principal_authConfig'
        description: config for the storage
      name:
        description: Name of the storage, must be unique
        example: my-storage
        type: string
      path:
        description: Path of the storage
        type: string
    type: object
  storage.createOpendriveStorageRequest:
    properties:
      clientConfig:
        allOf:
        - $ref: '#/definitions/model.ClientConfig'
        description: config for underlying HTTP client
      config:
        allOf:
        - $ref: '#/definitions/storage.opendriveConfig'
        description: config for the storage
      name:
        description: Name of the storage, must be unique
        example: my-storage
        type: string
      path:
        description: Path of the storage
        type: string
    type: object
  storage.createPcloudStorageRequest:
    properties:
      clientConfig:
        allOf:
        - $ref: '#/definitions/model.ClientConfig'
        description: config for underlying HTTP client
      config:
        allOf:
        - $ref: '#/definitions/storage.pcloudConfig'
        description: config for the storage
      name:
        description: Name of the storage, must be unique
        example: my-storage
        type: string
      path:
        description: Path of the storage
        type: string
    type: object
  storage.createPremiumizemeStorageRequest:
    properties:
      clientConfig:
        allOf:
        - $ref: '#/definitions/model.ClientConfig'
        description: config for underlying HTTP client
      config:
        allOf:
        - $ref: '#/definitions/storage.premiumizemeConfig'
        description: config for the storage
      name:
        description: Name of the storage, must be unique
        example: my-storage
        type: string
      path:
        description: Path of the storage
        type: string
    type: object
  storage.createPutioStorageRequest:
    properties:
      clientConfig:
        allOf:
        - $ref: '#/definitions/model.ClientConfig'
        description: config for underlying HTTP client
      config:
        allOf:
        - $ref: '#/definitions/storage.putioConfig'
        description: config for the storage
      name:
        description: Name of the storage, must be unique
        example: my-storage
        type: string
      path:
        description: Path of the storage
        type: string
    type: object
  storage.createQingstorStorageRequest:
    properties:
      clientConfig:
        allOf:
        - $ref: '#/definitions/model.ClientConfig'
        description: config for underlying HTTP client
      config:
        allOf:
        - $ref: '#/definitions/storage.qingstorConfig'
        description: config for the storage
      name:
        description: Name of the storage, must be unique
        example: my-storage
        type: string
      path:
        description: Path of the storage
        type: string
    type: object
  storage.createS3AWSStorageRequest:
    properties:
      clientConfig:
        allOf:
        - $ref: '#/definitions/model.ClientConfig'
        description: config for underlying HTTP client
      config:
        allOf:
        - $ref: '#/definitions/storage.s3AWSConfig'
        description: config for the storage
      name:
        description: Name of the storage, must be unique
        example: my-storage
        type: string
      path:
        description: Path of the storage
        type: string
    type: object
  storage.createS3AlibabaStorageRequest:
    properties:
      clientConfig:
        allOf:
        - $ref: '#/definitions/model.ClientConfig'
        description: config for underlying HTTP client
      config:
        allOf:
        - $ref: '#/definitions/storage.s3AlibabaConfig'
        description: config for the storage
      name:
        description: Name of the storage, must be unique
        example: my-storage
        type: string
      path:
        description: Path of the storage
        type: string
    type: object
  storage.createS3ArvanCloudStorageRequest:
    properties:
      clientConfig:
        allOf:
        - $ref: '#/definitions/model.ClientConfig'
        description: config for underlying HTTP client
      config:
        allOf:
        - $ref: '#/definitions/storage.s3ArvanCloudConfig'
        description: config for the storage
      name:
        description: Name of the storage, must be unique
        example: my-storage
        type: string
      path:
        description: Path of the storage
        type: string
    type: object
  storage.createS3CephStorageRequest:
    properties:
      clientConfig:
        allOf:
        - $ref: '#/definitions/model.ClientConfig'
        description: config for underlying HTTP client
      config:
        allOf:
        - $ref: '#/definitions/storage.s3CephConfig'
        description: config for the storage
      name:
        description: Name of the storage, must be unique
        example: my-storage
        type: string
      path:
        description: Path of the storage
        type: string
    type: object
  storage.createS3ChinaMobileStorageRequest:
    properties:
      clientConfig:
        allOf:
        - $ref: '#/definitions/model.ClientConfig'
        description: config for underlying HTTP client
      config:
        allOf:
        - $ref: '#/definitions/storage.s3ChinaMobileConfig'
        description: config for the storage
      name:
        description: Name of the storage, must be unique
        example: my-storage
        type: string
      path:
        description: Path of the storage
        type: string
    type: object
  storage.createS3CloudflareStorageRequest:
    properties:
      clientConfig:
        allOf:
        - $ref: '#/definitions/model.ClientConfig'
        description: config for underlying HTTP client
      config:
        allOf:
        - $ref: '#/definitions/storage.s3CloudflareConfig'
        description: config for the storage
      name:
        description: Name of the storage, must be unique
        example: my-storage
        type: string
      path:
        description: Path of the storage
        type: string
    type: object
  storage.createS3DigitalOceanStorageRequest:
    properties:
      clientConfig:
        allOf:
        - $ref: '#/definitions/model.ClientConfig'
        description: config for underlying HTTP client
      config:
        allOf:
        - $ref: '#/definitions/storage.s3DigitalOceanConfig'
        description: config for the storage
      name:
        description: Name of the storage, must be unique
        example: my-storage
        type: string
      path:
        description: Path of the storage
        type: string
    type: object
  storage.createS3DreamhostStorageRequest:
    properties:
      clientConfig:
        allOf:
        - $ref: '#/definitions/model.ClientConfig'
        description: config for underlying HTTP client
      config:
        allOf:
        - $ref: '#/definitions/storage.s3DreamhostConfig'
        description: config for the storage
      name:
        description: Name of the storage, must be unique
        example: my-storage
        type: string
      path:
        description: Path of the storage
        type: string
    type: object
  storage.createS3HuaweiOBSStorageRequest:
    properties:
      clientConfig:
        allOf:
        - $ref: '#/definitions/model.ClientConfig'
        description: config for underlying HTTP client
      config:
        allOf:
        - $ref: '#/definitions/storage.s3HuaweiOBSConfig'
        description: config for the storage
      name:
        description: Name of the storage, must be unique
        example: my-storage
        type: string
      path:
        description: Path of the storage
        type: string
    type: object
  storage.createS3IBMCOSStorageRequest:
    properties:
      clientConfig:
        allOf:
        - $ref: '#/definitions/model.ClientConfig'
        description: config for underlying HTTP client
      config:
        allOf:
        - $ref: '#/definitions/storage.s3IBMCOSConfig'
        description: config for the storage
      name:
        description: Name of the storage, must be unique
        example: my-storage
        type: string
      path:
        description: Path of the storage
        type: string
    type: object
  storage.createS3IDriveStorageRequest:
    properties:
      clientConfig:
        allOf:
        - $ref: '#/definitions/model.ClientConfig'
        description: config for underlying HTTP client
      config:
        allOf:
        - $ref: '#/definitions/storage.s3IDriveConfig'
        description: config for the storage
      name:
        description: Name of the storage, must be unique
        example: my-storage
        type: string
      path:
        description: Path of the storage
        type: string
    type: object
  storage.createS3IONOSStorageRequest:
    properties:
      clientConfig:
        allOf:
        - $ref: '#/definitions/model.ClientConfig'
        description: config for underlying HTTP client
      config:
        allOf:
        - $ref: '#/definitions/storage.s3IONOSConfig'
        description: config for the storage
      name:
        description: Name of the storage, must be unique
        example: my-storage
        type: string
      path:
        description: Path of the storage
        type: string
    type: object
  storage.createS3LiaraStorageRequest:
    properties:
      clientConfig:
        allOf:
        - $ref: '#/definitions/model.ClientConfig'
        description: config for underlying HTTP client
      config:
        allOf:
        - $ref: '#/definitions/storage.s3LiaraConfig'
        description: config for the storage
      name:
        description: Name of the storage, must be unique
        example: my-storage
        type: string
      path:
        description: Path of the storage
        type: string
    type: object
  storage.createS3LyveCloudStorageRequest:
    properties:
      clientConfig:
        allOf:
        - $ref: '#/definitions/model.ClientConfig'
        description: config for underlying HTTP client
      config:
        allOf:
        - $ref: '#/definitions/storage.s3LyveCloudConfig'
        description: config for the storage
      name:
        description: Name of the storage, must be unique
        example: my-storage
        type: string
      path:
        description: Path of the storage
        type: string
    type: object
  storage.createS3MinioStorageRequest:
    properties:
      clientConfig:
        allOf:
        - $ref: '#/definitions/model.ClientConfig'
        description: config for underlying HTTP client
      config:
        allOf:
        - $ref: '#/definitions/storage.s3MinioConfig'
        description: config for the storage
      name:
        description: Name of the storage, must be unique
        example: my-storage
        type: string
      path:
        description: Path of the storage
        type: string
    type: object
  storage.createS3NeteaseStorageRequest:
    properties:
      clientConfig:
        allOf:
        - $ref: '#/definitions/model.ClientConfig'
        description: config for underlying HTTP client
      config:
        allOf:
        - $ref: '#/definitions/storage.s3NeteaseConfig'
        description: config for the storage
      name:
        description: Name of the storage, must be unique
        example: my-storage
        type: string
      path:
        description: Path of the storage
        type: string
    type: object
  storage.createS3OtherStorageRequest:
    properties:
      clientConfig:
        allOf:
        - $ref: '#/definitions/model.ClientConfig'
        description: config for underlying HTTP client
      config:
        allOf:
        - $ref: '#/definitions/storage.s3OtherConfig'
        description: config for the storage
      name:
        description: Name of the storage, must be unique
        example: my-storage
        type: string
      path:
        description: Path of the storage
        type: string
    type: object
  storage.createS3QiniuStorageRequest:
    properties:
      clientConfig:
        allOf:
        - $ref: '#/definitions/model.ClientConfig'
        description: config for underlying HTTP client
      config:
        allOf:
        - $ref: '#/definitions/storage.s3QiniuConfig'
        description: config for the storage
      name:
        description: Name of the storage, must be unique
        example: my-storage
        type: string
      path:
        description: Path of the storage
        type: string
    type: object
  storage.createS3RackCorpStorageRequest:
    properties:
      clientConfig:
        allOf:
        - $ref: '#/definitions/model.ClientConfig'
        description: config for underlying HTTP client
      config:
        allOf:
        - $ref: '#/definitions/storage.s3RackCorpConfig'
        description: config for the storage
      name:
        description: Name of the storage, must be unique
        example: my-storage
        type: string
      path:
        description: Path of the storage
        type: string
    type: object
  storage.createS3ScalewayStorageRequest:
    properties:
      clientConfig:
        allOf:
        - $ref: '#/definitions/model.ClientConfig'
        description: config for underlying HTTP client
      config:
        allOf:
        - $ref: '#/definitions/storage.s3ScalewayConfig'
        description: config for the storage
      name:
        description: Name of the storage, must be unique
        example: my-storage
        type: string
      path:
        description: Path of the storage
        type: string
    type: object
  storage.createS3SeaweedFSStorageRequest:
    properties:
      clientConfig:
        allOf:
        - $ref: '#/definitions/model.ClientConfig'
        description: config for underlying HTTP client
      config:
        allOf:
        - $ref: '#/definitions/storage.s3SeaweedFSConfig'
        description: config for the storage
      name:
        description: Name of the storage, must be unique
        example: my-storage
        type: string
      path:
        description: Path of the storage
        type: string
    type: object
  storage.createS3StackPathStorageRequest:
    properties:
      clientConfig:
        allOf:
        - $ref: '#/definitions/model.ClientConfig'
        description: config for underlying HTTP client
      config:
        allOf:
        - $ref: '#/definitions/storage.s3StackPathConfig'
        description: config for the storage
      name:
        description: Name of the storage, must be unique
        example: my-storage
        type: string
      path:
        description: Path of the storage
        type: string
    type: object
  storage.createS3StorjStorageRequest:
    properties:
      clientConfig:
        allOf:
        - $ref: '#/definitions/model.ClientConfig'
        description: config for underlying HTTP client
      config:
        allOf:
        - $ref: '#/definitions/storage.s3StorjConfig'
        description: config for the storage
      name:
        description: Name of the storage, must be unique
        example: my-storage
        type: string
      path:
        description: Path of the storage
        type: string
    type: object
  storage.createS3TencentCOSStorageRequest:
    properties:
      clientConfig:
        allOf:
        - $ref: '#/definitions/model.ClientConfig'
        description: config for underlying HTTP client
      config:
        allOf:
        - $ref: '#/definitions/storage.s3TencentCOSConfig'
        description: config for the storage
      name:
        description: Name of the storage, must be unique
        example: my-storage
        type: string
      path:
        description: Path of the storage
        type: string
    type: object
  storage.createS3WasabiStorageRequest:
    properties:
      clientConfig:
        allOf:
        - $ref: '#/definitions/model.ClientConfig'
        description: config for underlying HTTP client
      config:
        allOf:
        - $ref: '#/definitions/storage.s3WasabiConfig'
        description: config for the storage
      name:
        description: Name of the storage, must be unique
        example: my-storage
        type: string
      path:
        description: Path of the storage
        type: string
    type: object
  storage.createSeafileStorageRequest:
    properties:
      clientConfig:
        allOf:
        - $ref: '#/definitions/model.ClientConfig'
        description: config for underlying HTTP client
      config:
        allOf:
        - $ref: '#/definitions/storage.seafileConfig'
        description: config for the storage
      name:
        description: Name of the storage, must be unique
        example: my-storage
        type: string
      path:
        description: Path of the storage
        type: string
    type: object
  storage.createSftpStorageRequest:
    properties:
      clientConfig:
        allOf:
        - $ref: '#/definitions/model.ClientConfig'
        description: config for underlying HTTP client
      config:
        allOf:
        - $ref: '#/definitions/storage.sftpConfig'
        description: config for the storage
      name:
        description: Name of the storage, must be unique
        example: my-storage
        type: string
      path:
        description: Path of the storage
        type: string
    type: object
  storage.createSharefileStorageRequest:
    properties:
      clientConfig:
        allOf:
        - $ref: '#/definitions/model.ClientConfig'
        description: config for underlying HTTP client
      config:
        allOf:
        - $ref: '#/definitions/storage.sharefileConfig'
        description: config for the storage
      name:
        description: Name of the storage, must be unique
        example: my-storage
        type: string
      path:
        description: Path of the storage
        type: string
    type: object
  storage.createSiaStorageRequest:
    properties:
      clientConfig:
        allOf:
        - $ref: '#/definitions/model.ClientConfig'
        description: config for underlying HTTP client
      config:
        allOf:
        - $ref: '#/definitions/storage.siaConfig'
        description: config for the storage
      name:
        description: Name of the storage, must be unique
        example: my-storage
        type: string
      path:
        description: Path of the storage
        type: string
    type: object
  storage.createSmbStorageRequest:
    properties:
      clientConfig:
        allOf:
        - $ref: '#/definitions/model.ClientConfig'
        description: config for underlying HTTP client
      config:
        allOf:
        - $ref: '#/definitions/storage.smbConfig'
        description: config for the storage
      name:
        description: Name of the storage, must be unique
        example: my-storage
        type: string
      path:
        description: Path of the storage
        type: string
    type: object
  storage.createStorjExistingStorageRequest:
    properties:
      clientConfig:
        allOf:
        - $ref: '#/definitions/model.ClientConfig'
        description: config for underlying HTTP client
      config:
        allOf:
        - $ref: '#/definitions/storage.storjExistingConfig'
        description: config for the storage
      name:
        description: Name of the storage, must be unique
        example: my-storage
        type: string
      path:
        description: Path of the storage
        type: string
    type: object
  storage.createStorjNewStorageRequest:
    properties:
      clientConfig:
        allOf:
        - $ref: '#/definitions/model.ClientConfig'
        description: config for underlying HTTP client
      config:
        allOf:
        - $ref: '#/definitions/storage.storjNewConfig'
        description: config for the storage
      name:
        description: Name of the storage, must be unique
        example: my-storage
        type: string
      path:
        description: Path of the storage
        type: string
    type: object
  storage.createSugarsyncStorageRequest:
    properties:
      clientConfig:
        allOf:
        - $ref: '#/definitions/model.ClientConfig'
        description: config for underlying HTTP client
      config:
        allOf:
        - $ref: '#/definitions/storage.sugarsyncConfig'
        description: config for the storage
      name:
        description: Name of the storage, must be unique
        example: my-storage
        type: string
      path:
        description: Path of the storage
        type: string
    type: object
  storage.createSwiftStorageRequest:
    properties:
      clientConfig:
        allOf:
        - $ref: '#/definitions/model.ClientConfig'
        description: config for underlying HTTP client
      config:
        allOf:
        - $ref: '#/definitions/storage.swiftConfig'
        description: config for the storage
      name:
        description: Name of the storage, must be unique
        example: my-storage
        type: string
      path:
        description: Path of the storage
        type: string
    type: object
  storage.createUnionStorageRequest:
    properties:
      clientConfig:
        allOf:
        - $ref: '#/definitions/model.ClientConfig'
        description: config for underlying HTTP client
      config:
        allOf:
        - $ref: '#/definitions/storage.unionConfig'
        description: config for the storage
      name:
        description: Name of the storage, must be unique
        example: my-storage
        type: string
      path:
        description: Path of the storage
        type: string
    type: object
  storage.createUptoboxStorageRequest:
    properties:
      clientConfig:
        allOf:
        - $ref: '#/definitions/model.ClientConfig'
        description: config for underlying HTTP client
      config:
        allOf:
        - $ref: '#/definitions/storage.uptoboxConfig'
        description: config for the storage
      name:
        description: Name of the storage, must be unique
        example: my-storage
        type: string
      path:
        description: Path of the storage
        type: string
    type: object
  storage.createWebdavStorageRequest:
    properties:
      clientConfig:
        allOf:
        - $ref: '#/definitions/model.ClientConfig'
        description: config for underlying HTTP client
      config:
        allOf:
        - $ref: '#/definitions/storage.webdavConfig'
        description: config for the storage
      name:
        description: Name of the storage, must be unique
        example: my-storage
        type: string
      path:
        description: Path of the storage
        type: string
    type: object
  storage.createYandexStorageRequest:
    properties:
      clientConfig:
        allOf:
        - $ref: '#/definitions/model.ClientConfig'
        description: config for underlying HTTP client
      config:
        allOf:
        - $ref: '#/definitions/storage.yandexConfig'
        description: config for the storage
      name:
        description: Name of the storage, must be unique
        example: my-storage
        type: string
      path:
        description: Path of the storage
        type: string
    type: object
  storage.createZohoStorageRequest:
    properties:
      clientConfig:
        allOf:
        - $ref: '#/definitions/model.ClientConfig'
        description: config for underlying HTTP client
      config:
        allOf:
        - $ref: '#/definitions/storage.zohoConfig'
        description: config for the storage
      name:
        description: Name of the storage, must be unique
        example: my-storage
        type: string
      path:
        description: Path of the storage
        type: string
    type: object
  storage.driveConfig:
    properties:
      acknowledgeAbuse:
        default: false
        description: Set to allow files which return cannotDownloadAbusiveFile to
          be downloaded.
        type: boolean
      allowImportNameChange:
        default: false
        description: Allow the filetype to change when uploading Google docs.
        type: boolean
      alternateExport:
        default: false
        description: 'Deprecated: No longer needed.'
        type: boolean
      authOwnerOnly:
        default: false
        description: Only consider files owned by the authenticated user.
        type: boolean
      authUrl:
        description: Auth server URL.
        type: string
      chunkSize:
        default: 8Mi
        description: Upload chunk size.
        type: string
      clientId:
        description: Google Application Client Id
        type: string
      clientSecret:
        description: OAuth Client Secret.
        type: string
      copyShortcutContent:
        default: false
        description: Server side copy contents of shortcuts instead of the shortcut.
        type: boolean
      disableHttp2:
        default: true
        description: Disable drive using http2.
        type: boolean
      encoding:
        default: InvalidUtf8
        description: The encoding for the backend.
        type: string
      exportFormats:
        default: docx,xlsx,pptx,svg
        description: Comma separated list of preferred formats for downloading Google
          docs.
        type: string
      formats:
        description: 'Deprecated: See export_formats.'
        type: string
      impersonate:
        description: Impersonate this user when using a service account.
        type: string
      importFormats:
        description: Comma separated list of preferred formats for uploading Google
          docs.
        type: string
      keepRevisionForever:
        default: false
        description: Keep new head revision of each file forever.
        type: boolean
      listChunk:
        default: 1000
        description: Size of listing chunk 100-1000, 0 to disable.
        type: integer
      pacerBurst:
        default: 100
        description: Number of API calls to allow without sleeping.
        type: integer
      pacerMinSleep:
        default: 100ms
        description: Minimum time to sleep between API calls.
        type: string
      resourceKey:
        description: Resource key for accessing a link-shared file.
        type: string
      rootFolderId:
        description: ID of the root folder.
        type: string
      scope:
        description: Scope that rclone should use when requesting access from drive.
        example: drive
        type: string
      serverSideAcrossConfigs:
        default: false
        description: Allow server-side operations (e.g. copy) to work across different
          drive configs.
        type: boolean
      serviceAccountCredentials:
        description: Service Account Credentials JSON blob.
        type: string
      serviceAccountFile:
        description: Service Account Credentials JSON file path.
        type: string
      sharedWithMe:
        default: false
        description: Only show files that are shared with me.
        type: boolean
      sizeAsQuota:
        default: false
        description: Show sizes as storage quota usage, not actual size.
        type: boolean
      skipChecksumGphotos:
        default: false
        description: Skip MD5 checksum on Google photos and videos only.
        type: boolean
      skipDanglingShortcuts:
        default: false
        description: If set skip dangling shortcut files.
        type: boolean
      skipGdocs:
        default: false
        description: Skip google documents in all listings.
        type: boolean
      skipShortcuts:
        default: false
        description: If set skip shortcut files.
        type: boolean
      starredOnly:
        default: false
        description: Only show files that are starred.
        type: boolean
      stopOnDownloadLimit:
        default: false
        description: Make download limit errors be fatal.
        type: boolean
      stopOnUploadLimit:
        default: false
        description: Make upload limit errors be fatal.
        type: boolean
      teamDrive:
        description: ID of the Shared Drive (Team Drive).
        type: string
      token:
        description: OAuth Access Token as a JSON blob.
        type: string
      tokenUrl:
        description: Token server url.
        type: string
      trashedOnly:
        default: false
        description: Only show files that are in the trash.
        type: boolean
      uploadCutoff:
        default: 8Mi
        description: Cutoff for switching to chunked upload.
        type: string
      useCreatedDate:
        default: false
        description: Use file created date instead of modified date.
        type: boolean
      useSharedDate:
        default: false
        description: Use date file was shared instead of modified date.
        type: boolean
      useTrash:
        default: true
        description: Send files to the trash instead of deleting permanently.
        type: boolean
      v2DownloadMinSize:
        default: "off"
        description: If Object's are greater, use drive v2 API to download.
        type: string
    type: object
  storage.dropboxConfig:
    properties:
      authUrl:
        description: Auth server URL.
        type: string
      batchCommitTimeout:
        default: 10m0s
        description: Max time to wait for a batch to finish committing
        type: string
      batchMode:
        default: sync
        description: Upload file batching sync|async|off.
        type: string
      batchSize:
        default: 0
        description: Max number of files in upload batch.
        type: integer
      batchTimeout:
        default: 0s
        description: Max time to allow an idle upload batch before uploading.
        type: string
      chunkSize:
        default: 48Mi
        description: Upload chunk size (< 150Mi).
        type: string
      clientId:
        description: OAuth Client Id.
        type: string
      clientSecret:
        description: OAuth Client Secret.
        type: string
      encoding:
        default: Slash,BackSlash,Del,RightSpace,InvalidUtf8,Dot
        description: The encoding for the backend.
        type: string
      impersonate:
        description: Impersonate this user when using a business account.
        type: string
      sharedFiles:
        default: false
        description: Instructs rclone to work on individual shared files.
        type: boolean
      sharedFolders:
        default: false
        description: Instructs rclone to work on shared folders.
        type: boolean
      token:
        description: OAuth Access Token as a JSON blob.
        type: string
      tokenUrl:
        description: Token server url.
        type: string
    type: object
  storage.fichierConfig:
    properties:
      apiKey:
        description: Your API Key, get it from https://1fichier.com/console/params.pl.
        type: string
      encoding:
        default: Slash,LtGt,DoubleQuote,SingleQuote,BackQuote,Dollar,BackSlash,Del,Ctl,LeftSpace,RightSpace,InvalidUtf8,Dot
        description: The encoding for the backend.
        type: string
      filePassword:
        description: If you want to download a shared file that is password protected,
          add this parameter.
        type: string
      folderPassword:
        description: If you want to list the files in a shared folder that is password
          protected, add this parameter.
        type: string
      sharedFolder:
        description: If you want to download a shared folder, add this parameter.
        type: string
    type: object
  storage.filefabricConfig:
    properties:
      encoding:
        default: Slash,Del,Ctl,InvalidUtf8,Dot
        description: The encoding for the backend.
        type: string
      permanentToken:
        description: Permanent Authentication Token.
        type: string
      rootFolderId:
        description: ID of the root folder.
        type: string
      token:
        description: Session Token.
        type: string
      tokenExpiry:
        description: Token expiry time.
        type: string
      url:
        description: URL of the Enterprise File Fabric to connect to.
        example: https://storagemadeeasy.com
        type: string
      version:
        description: Version read from the file fabric.
        type: string
    type: object
  storage.ftpConfig:
    properties:
      askPassword:
        default: false
        description: Allow asking for FTP password when needed.
        type: boolean
      closeTimeout:
        default: 1m0s
        description: Maximum time to wait for a response to close.
        type: string
      concurrency:
        default: 0
        description: Maximum number of FTP simultaneous connections, 0 for unlimited.
        type: integer
      disableEpsv:
        default: false
        description: Disable using EPSV even if server advertises support.
        type: boolean
      disableMlsd:
        default: false
        description: Disable using MLSD even if server advertises support.
        type: boolean
      disableTls13:
        default: false
        description: Disable TLS 1.3 (workaround for FTP servers with buggy TLS)
        type: boolean
      disableUtf8:
        default: false
        description: Disable using UTF-8 even if server advertises support.
        type: boolean
      encoding:
        default: Slash,Del,Ctl,RightSpace,Dot
        description: The encoding for the backend.
        example: Asterisk,Ctl,Dot,Slash
        type: string
      explicitTls:
        default: false
        description: Use Explicit FTPS (FTP over TLS).
        type: boolean
      forceListHidden:
        default: false
        description: Use LIST -a to force listing of hidden files and folders. This
          will disable the use of MLSD.
        type: boolean
      host:
        description: FTP host to connect to.
        type: string
      idleTimeout:
        default: 1m0s
        description: Max time before closing idle connections.
        type: string
      noCheckCertificate:
        default: false
        description: Do not verify the TLS certificate of the server.
        type: boolean
      pass:
        description: FTP password.
        type: string
      port:
        default: 21
        description: FTP port number.
        type: integer
      shutTimeout:
        default: 1m0s
        description: Maximum time to wait for data connection closing status.
        type: string
      tls:
        default: false
        description: Use Implicit FTPS (FTP over TLS).
        type: boolean
      tlsCacheSize:
        default: 32
        description: Size of TLS session cache for all control and data connections.
        type: integer
      user:
        default: $USER
        description: FTP username.
        type: string
      writingMdtm:
        default: false
        description: Use MDTM to set modification time (VsFtpd quirk)
        type: boolean
    type: object
  storage.gcsConfig:
    properties:
      anonymous:
        default: false
        description: Access public buckets and objects without credentials.
        type: boolean
      authUrl:
        description: Auth server URL.
        type: string
      bucketAcl:
        description: Access Control List for new buckets.
        example: authenticatedRead
        type: string
      bucketPolicyOnly:
        default: false
        description: Access checks should use bucket-level IAM policies.
        type: boolean
      clientId:
        description: OAuth Client Id.
        type: string
      clientSecret:
        description: OAuth Client Secret.
        type: string
      decompress:
        default: false
        description: If set this will decompress gzip encoded objects.
        type: boolean
      encoding:
        default: Slash,CrLf,InvalidUtf8,Dot
        description: The encoding for the backend.
        type: string
      endpoint:
        description: Endpoint for the service.
        type: string
      envAuth:
        default: false
        description: Get GCP IAM credentials from runtime (environment variables or
          instance meta data if no env vars).
        example: false
        type: boolean
      location:
        description: Location for the newly created buckets.
        example: ""
        type: string
      noCheckBucket:
        default: false
        description: If set, don't attempt to check the bucket exists or create it.
        type: boolean
      objectAcl:
        description: Access Control List for new objects.
        example: authenticatedRead
        type: string
      projectNumber:
        description: Project number.
        type: string
      serviceAccountCredentials:
        description: Service Account Credentials JSON blob.
        type: string
      serviceAccountFile:
        description: Service Account Credentials JSON file path.
        type: string
      storageClass:
        description: The storage class to use when storing objects in Google Cloud
          Storage.
        example: ""
        type: string
      token:
        description: OAuth Access Token as a JSON blob.
        type: string
      tokenUrl:
        description: Token server url.
        type: string
    type: object
  storage.gphotosConfig:
    properties:
      authUrl:
        description: Auth server URL.
        type: string
      clientId:
        description: OAuth Client Id.
        type: string
      clientSecret:
        description: OAuth Client Secret.
        type: string
      encoding:
        default: Slash,CrLf,InvalidUtf8,Dot
        description: The encoding for the backend.
        type: string
      includeArchived:
        default: false
        description: Also view and download archived media.
        type: boolean
      readOnly:
        default: false
        description: Set to make the Google Photos backend read only.
        type: boolean
      readSize:
        default: false
        description: Set to read the size of media items.
        type: boolean
      startYear:
        default: 2000
        description: Year limits the photos to be downloaded to those which are uploaded
          after the given year.
        type: integer
      token:
        description: OAuth Access Token as a JSON blob.
        type: string
      tokenUrl:
        description: Token server url.
        type: string
    type: object
  storage.hdfsConfig:
    properties:
      dataTransferProtection:
        description: 'Kerberos data transfer protection: authentication|integrity|privacy.'
        example: privacy
        type: string
      encoding:
        default: Slash,Colon,Del,Ctl,InvalidUtf8,Dot
        description: The encoding for the backend.
        type: string
      namenode:
        description: Hadoop name node and port.
        type: string
      servicePrincipalName:
        description: Kerberos service principal name for the namenode.
        type: string
      username:
        description: Hadoop user name.
        example: root
        type: string
    type: object
  storage.hidriveConfig:
    properties:
      authUrl:
        description: Auth server URL.
        type: string
      chunkSize:
        default: 48Mi
        description: Chunksize for chunked uploads.
        type: string
      clientId:
        description: OAuth Client Id.
        type: string
      clientSecret:
        description: OAuth Client Secret.
        type: string
      disableFetchingMemberCount:
        default: false
        description: Do not fetch number of objects in directories unless it is absolutely
          necessary.
        type: boolean
      encoding:
        default: Slash,Dot
        description: The encoding for the backend.
        type: string
      endpoint:
        default: https://api.hidrive.strato.com/2.1
        description: Endpoint for the service.
        type: string
      rootPrefix:
        default: /
        description: The root/parent folder for all paths.
        example: /
        type: string
      scopeAccess:
        default: rw
        description: Access permissions that rclone should use when requesting access
          from HiDrive.
        example: rw
        type: string
      scopeRole:
        default: user
        description: User-level that rclone should use when requesting access from
          HiDrive.
        example: user
        type: string
      token:
        description: OAuth Access Token as a JSON blob.
        type: string
      tokenUrl:
        description: Token server url.
        type: string
      uploadConcurrency:
        default: 4
        description: Concurrency for chunked uploads.
        type: integer
      uploadCutoff:
        default: 96Mi
        description: Cutoff/Threshold for chunked uploads.
        type: string
    type: object
  storage.httpConfig:
    properties:
      headers:
        description: Set HTTP headers for all transactions.
        type: string
      noHead:
        default: false
        description: Don't use HEAD requests.
        type: boolean
      noSlash:
        default: false
        description: Set this if the site doesn't end directories with /.
        type: boolean
      url:
        description: URL of HTTP host to connect to.
        type: string
    type: object
  storage.internetarchiveConfig:
    properties:
      accessKeyId:
        description: IAS3 Access Key.
        type: string
      disableChecksum:
        default: true
        description: Don't ask the server to test against MD5 checksum calculated
          by rclone.
        type: boolean
      encoding:
        default: Slash,LtGt,CrLf,Del,Ctl,InvalidUtf8,Dot
        description: The encoding for the backend.
        type: string
      endpoint:
        default: https://s3.us.archive.org
        description: IAS3 Endpoint.
        type: string
      frontEndpoint:
        default: https://archive.org
        description: Host of InternetArchive Frontend.
        type: string
      secretAccessKey:
        description: IAS3 Secret Key (password).
        type: string
      waitArchive:
        default: 0s
        description: Timeout for waiting the server's processing tasks (specifically
          archive and book_op) to finish.
        type: string
    type: object
  storage.jottacloudConfig:
    properties:
      encoding:
        default: Slash,LtGt,DoubleQuote,Colon,Question,Asterisk,Pipe,Del,Ctl,InvalidUtf8,Dot
        description: The encoding for the backend.
        type: string
      hardDelete:
        default: false
        description: Delete files permanently rather than putting them into the trash.
        type: boolean
      md5MemoryLimit:
        default: 10Mi
        description: Files bigger than this will be cached on disk to calculate the
          MD5 if required.
        type: string
      noVersions:
        default: false
        description: Avoid server side versioning by deleting files and recreating
          files instead of overwriting them.
        type: boolean
      trashedOnly:
        default: false
        description: Only show files that are in the trash.
        type: boolean
      uploadResumeLimit:
        default: 10Mi
        description: Files bigger than this can be resumed if the upload fail's.
        type: string
    type: object
  storage.koofrDigistorageConfig:
    properties:
      encoding:
        default: Slash,BackSlash,Del,Ctl,InvalidUtf8,Dot
        description: The encoding for the backend.
        type: string
      mountid:
        description: Mount ID of the mount to use.
        type: string
      password:
        description: Your password for rclone (generate one at https://storage.rcs-rds.ro/app/admin/preferences/password).
        type: string
      setmtime:
        default: true
        description: Does the backend support setting modification time.
        type: boolean
      user:
        description: Your user name.
        type: string
    type: object
  storage.koofrKoofrConfig:
    properties:
      encoding:
        default: Slash,BackSlash,Del,Ctl,InvalidUtf8,Dot
        description: The encoding for the backend.
        type: string
      mountid:
        description: Mount ID of the mount to use.
        type: string
      password:
        description: Your password for rclone (generate one at https://app.koofr.net/app/admin/preferences/password).
        type: string
      setmtime:
        default: true
        description: Does the backend support setting modification time.
        type: boolean
      user:
        description: Your user name.
        type: string
    type: object
  storage.koofrOtherConfig:
    properties:
      encoding:
        default: Slash,BackSlash,Del,Ctl,InvalidUtf8,Dot
        description: The encoding for the backend.
        type: string
      endpoint:
        description: The Koofr API endpoint to use.
        type: string
      mountid:
        description: Mount ID of the mount to use.
        type: string
      password:
        description: Your password for rclone (generate one at your service's settings
          page).
        type: string
      setmtime:
        default: true
        description: Does the backend support setting modification time.
        type: boolean
      user:
        description: Your user name.
        type: string
    type: object
  storage.localConfig:
    properties:
      caseInsensitive:
        default: false
        description: Force the filesystem to report itself as case insensitive.
        type: boolean
      caseSensitive:
        default: false
        description: Force the filesystem to report itself as case sensitive.
        type: boolean
      copyLinks:
        default: false
        description: Follow symlinks and copy the pointed to item.
        type: boolean
      encoding:
        default: Slash,Dot
        description: The encoding for the backend.
        type: string
      links:
        default: false
        description: Translate symlinks to/from regular files with a '.rclonelink'
          extension.
        type: boolean
      noCheckUpdated:
        default: false
        description: Don't check to see if the files change during upload.
        type: boolean
      noPreallocate:
        default: false
        description: Disable preallocation of disk space for transferred files.
        type: boolean
      noSetModtime:
        default: false
        description: Disable setting modtime.
        type: boolean
      noSparse:
        default: false
        description: Disable sparse files for multi-thread downloads.
        type: boolean
      nounc:
        default: false
        description: Disable UNC (long path names) conversion on Windows.
        example: true
        type: boolean
      oneFileSystem:
        default: false
        description: Don't cross filesystem boundaries (unix/macOS only).
        type: boolean
      skipLinks:
        default: false
        description: Don't warn about skipped symlinks.
        type: boolean
      unicodeNormalization:
        default: false
        description: Apply unicode NFC normalization to paths and filenames.
        type: boolean
      zeroSizeLinks:
        default: false
        description: Assume the Stat size of links is zero (and read them instead)
          (deprecated).
        type: boolean
    type: object
  storage.mailruConfig:
    properties:
      checkHash:
        default: true
        description: What should copy do if file checksum is mismatched or invalid.
        example: true
        type: boolean
      encoding:
        default: Slash,LtGt,DoubleQuote,Colon,Question,Asterisk,Pipe,BackSlash,Del,Ctl,InvalidUtf8,Dot
        description: The encoding for the backend.
        type: string
      pass:
        description: Password.
        type: string
      quirks:
        description: Comma separated list of internal maintenance flags.
        type: string
      speedupEnable:
        default: true
        description: Skip full upload if there is another file with same data hash.
        example: true
        type: boolean
      speedupFilePatterns:
        default: '*.mkv,*.avi,*.mp4,*.mp3,*.zip,*.gz,*.rar,*.pdf'
        description: Comma separated list of file name patterns eligible for speedup
          (put by hash).
        example: ""
        type: string
      speedupMaxDisk:
        default: 3Gi
        description: This option allows you to disable speedup (put by hash) for large
          files.
        example: "0"
        type: string
      speedupMaxMemory:
        default: 32Mi
        description: Files larger than the size given below will always be hashed
          on disk.
        example: "0"
        type: string
      user:
        description: User name (usually email).
        type: string
      userAgent:
        description: HTTP user agent used internally by client.
        type: string
    type: object
  storage.megaConfig:
    properties:
      debug:
        default: false
        description: Output more debug from Mega.
        type: boolean
      encoding:
        default: Slash,InvalidUtf8,Dot
        description: The encoding for the backend.
        type: string
      hardDelete:
        default: false
        description: Delete files permanently rather than putting them into the trash.
        type: boolean
      pass:
        description: Password.
        type: string
      useHttps:
        default: false
        description: Use HTTPS for transfers.
        type: boolean
      user:
        description: User name.
        type: string
    type: object
  storage.netstorageConfig:
    properties:
      account:
        description: Set the NetStorage account name
        type: string
      host:
        description: Domain+path of NetStorage host to connect to.
        type: string
      protocol:
        default: https
        description: Select between HTTP or HTTPS protocol.
        example: http
        type: string
      secret:
        description: Set the NetStorage account secret/G2O key for authentication.
        type: string
    type: object
  storage.onedriveConfig:
    properties:
      accessScopes:
        default: Files.Read Files.ReadWrite Files.Read.All Files.ReadWrite.All Sites.Read.All
          offline_access
        description: Set scopes to be requested by rclone.
        example: Files.Read Files.ReadWrite Files.Read.All Files.ReadWrite.All Sites.Read.All
          offline_access
        type: string
      authUrl:
        description: Auth server URL.
        type: string
      chunkSize:
        default: 10Mi
        description: Chunk size to upload files with - must be multiple of 320k (327,680
          bytes).
        type: string
      clientId:
        description: OAuth Client Id.
        type: string
      clientSecret:
        description: OAuth Client Secret.
        type: string
      disableSitePermission:
        default: false
        description: Disable the request for Sites.Read.All permission.
        type: boolean
      driveId:
        description: The ID of the drive to use.
        type: string
      driveType:
        description: The type of the drive (personal | business | documentLibrary).
        type: string
      encoding:
        default: Slash,LtGt,DoubleQuote,Colon,Question,Asterisk,Pipe,BackSlash,Del,Ctl,LeftSpace,LeftTilde,RightSpace,RightPeriod,InvalidUtf8,Dot
        description: The encoding for the backend.
        type: string
      exposeOnenoteFiles:
        default: false
        description: Set to make OneNote files show up in directory listings.
        type: boolean
      hashType:
        default: auto
        description: Specify the hash in use for the backend.
        example: auto
        type: string
      linkPassword:
        description: Set the password for links created by the link command.
        type: string
      linkScope:
        default: anonymous
        description: Set the scope of the links created by the link command.
        example: anonymous
        type: string
      linkType:
        default: view
        description: Set the type of the links created by the link command.
        example: view
        type: string
      listChunk:
        default: 1000
        description: Size of listing chunk.
        type: integer
      noVersions:
        default: false
        description: Remove all versions on modifying operations.
        type: boolean
      region:
        default: global
        description: Choose national cloud region for OneDrive.
        example: global
        type: string
      rootFolderId:
        description: ID of the root folder.
        type: string
      serverSideAcrossConfigs:
        default: false
        description: Allow server-side operations (e.g. copy) to work across different
          onedrive configs.
        type: boolean
      token:
        description: OAuth Access Token as a JSON blob.
        type: string
      tokenUrl:
        description: Token server url.
        type: string
    type: object
  storage.oosEnv_authConfig:
    properties:
      chunkSize:
        default: 5Mi
        description: Chunk size to use for uploading.
        type: string
      compartment:
        description: Object storage compartment OCID
        type: string
      copyCutoff:
        default: 4.656Gi
        description: Cutoff for switching to multipart copy.
        type: string
      copyTimeout:
        default: 1m0s
        description: Timeout for copy.
        type: string
      disableChecksum:
        default: false
        description: Don't store MD5 checksum with object metadata.
        type: boolean
      encoding:
        default: Slash,InvalidUtf8,Dot
        description: The encoding for the backend.
        type: string
      endpoint:
        description: Endpoint for Object storage API.
        type: string
      leavePartsOnError:
        default: false
        description: If true avoid calling abort upload on a failure, leaving all
          successfully uploaded parts on S3 for manual recovery.
        type: boolean
      namespace:
        description: Object storage namespace
        type: string
      noCheckBucket:
        default: false
        description: If set, don't attempt to check the bucket exists or create it.
        type: boolean
      region:
        description: Object storage Region
        type: string
      sseCustomerAlgorithm:
        description: If using SSE-C, the optional header that specifies "AES256" as
          the encryption algorithm.
        example: ""
        type: string
      sseCustomerKey:
        description: To use SSE-C, the optional header that specifies the base64-encoded
          256-bit encryption key to use to
        example: ""
        type: string
      sseCustomerKeyFile:
        description: To use SSE-C, a file containing the base64-encoded string of
          the AES-256 encryption key associated
        example: ""
        type: string
      sseCustomerKeySha256:
        description: If using SSE-C, The optional header that specifies the base64-encoded
          SHA256 hash of the encryption
        example: ""
        type: string
      sseKmsKeyId:
        description: if using using your own master key in vault, this header specifies
          the
        example: ""
        type: string
      storageTier:
        default: Standard
        description: The storage class to use when storing new objects in storage.
          https://docs.oracle.com/en-us/iaas/Content/Object/Concepts/understandingstoragetiers.htm
        example: Standard
        type: string
      uploadConcurrency:
        default: 10
        description: Concurrency for multipart uploads.
        type: integer
      uploadCutoff:
        default: 200Mi
        description: Cutoff for switching to chunked upload.
        type: string
    type: object
  storage.oosInstance_principal_authConfig:
    properties:
      chunkSize:
        default: 5Mi
        description: Chunk size to use for uploading.
        type: string
      compartment:
        description: Object storage compartment OCID
        type: string
      copyCutoff:
        default: 4.656Gi
        description: Cutoff for switching to multipart copy.
        type: string
      copyTimeout:
        default: 1m0s
        description: Timeout for copy.
        type: string
      disableChecksum:
        default: false
        description: Don't store MD5 checksum with object metadata.
        type: boolean
      encoding:
        default: Slash,InvalidUtf8,Dot
        description: The encoding for the backend.
        type: string
      endpoint:
        description: Endpoint for Object storage API.
        type: string
      leavePartsOnError:
        default: false
        description: If true avoid calling abort upload on a failure, leaving all
          successfully uploaded parts on S3 for manual recovery.
        type: boolean
      namespace:
        description: Object storage namespace
        type: string
      noCheckBucket:
        default: false
        description: If set, don't attempt to check the bucket exists or create it.
        type: boolean
      region:
        description: Object storage Region
        type: string
      sseCustomerAlgorithm:
        description: If using SSE-C, the optional header that specifies "AES256" as
          the encryption algorithm.
        example: ""
        type: string
      sseCustomerKey:
        description: To use SSE-C, the optional header that specifies the base64-encoded
          256-bit encryption key to use to
        example: ""
        type: string
      sseCustomerKeyFile:
        description: To use SSE-C, a file containing the base64-encoded string of
          the AES-256 encryption key associated
        example: ""
        type: string
      sseCustomerKeySha256:
        description: If using SSE-C, The optional header that specifies the base64-encoded
          SHA256 hash of the encryption
        example: ""
        type: string
      sseKmsKeyId:
        description: if using using your own master key in vault, this header specifies
          the
        example: ""
        type: string
      storageTier:
        default: Standard
        description: The storage class to use when storing new objects in storage.
          https://docs.oracle.com/en-us/iaas/Content/Object/Concepts/understandingstoragetiers.htm
        example: Standard
        type: string
      uploadConcurrency:
        default: 10
        description: Concurrency for multipart uploads.
        type: integer
      uploadCutoff:
        default: 200Mi
        description: Cutoff for switching to chunked upload.
        type: string
    type: object
  storage.oosNo_authConfig:
    properties:
      chunkSize:
        default: 5Mi
        description: Chunk size to use for uploading.
        type: string
      copyCutoff:
        default: 4.656Gi
        description: Cutoff for switching to multipart copy.
        type: string
      copyTimeout:
        default: 1m0s
        description: Timeout for copy.
        type: string
      disableChecksum:
        default: false
        description: Don't store MD5 checksum with object metadata.
        type: boolean
      encoding:
        default: Slash,InvalidUtf8,Dot
        description: The encoding for the backend.
        type: string
      endpoint:
        description: Endpoint for Object storage API.
        type: string
      leavePartsOnError:
        default: false
        description: If true avoid calling abort upload on a failure, leaving all
          successfully uploaded parts on S3 for manual recovery.
        type: boolean
      namespace:
        description: Object storage namespace
        type: string
      noCheckBucket:
        default: false
        description: If set, don't attempt to check the bucket exists or create it.
        type: boolean
      region:
        description: Object storage Region
        type: string
      sseCustomerAlgorithm:
        description: If using SSE-C, the optional header that specifies "AES256" as
          the encryption algorithm.
        example: ""
        type: string
      sseCustomerKey:
        description: To use SSE-C, the optional header that specifies the base64-encoded
          256-bit encryption key to use to
        example: ""
        type: string
      sseCustomerKeyFile:
        description: To use SSE-C, a file containing the base64-encoded string of
          the AES-256 encryption key associated
        example: ""
        type: string
      sseCustomerKeySha256:
        description: If using SSE-C, The optional header that specifies the base64-encoded
          SHA256 hash of the encryption
        example: ""
        type: string
      sseKmsKeyId:
        description: if using using your own master key in vault, this header specifies
          the
        example: ""
        type: string
      storageTier:
        default: Standard
        description: The storage class to use when storing new objects in storage.
          https://docs.oracle.com/en-us/iaas/Content/Object/Concepts/understandingstoragetiers.htm
        example: Standard
        type: string
      uploadConcurrency:
        default: 10
        description: Concurrency for multipart uploads.
        type: integer
      uploadCutoff:
        default: 200Mi
        description: Cutoff for switching to chunked upload.
        type: string
    type: object
  storage.oosResource_principal_authConfig:
    properties:
      chunkSize:
        default: 5Mi
        description: Chunk size to use for uploading.
        type: string
      compartment:
        description: Object storage compartment OCID
        type: string
      copyCutoff:
        default: 4.656Gi
        description: Cutoff for switching to multipart copy.
        type: string
      copyTimeout:
        default: 1m0s
        description: Timeout for copy.
        type: string
      disableChecksum:
        default: false
        description: Don't store MD5 checksum with object metadata.
        type: boolean
      encoding:
        default: Slash,InvalidUtf8,Dot
        description: The encoding for the backend.
        type: string
      endpoint:
        description: Endpoint for Object storage API.
        type: string
      leavePartsOnError:
        default: false
        description: If true avoid calling abort upload on a failure, leaving all
          successfully uploaded parts on S3 for manual recovery.
        type: boolean
      namespace:
        description: Object storage namespace
        type: string
      noCheckBucket:
        default: false
        description: If set, don't attempt to check the bucket exists or create it.
        type: boolean
      region:
        description: Object storage Region
        type: string
      sseCustomerAlgorithm:
        description: If using SSE-C, the optional header that specifies "AES256" as
          the encryption algorithm.
        example: ""
        type: string
      sseCustomerKey:
        description: To use SSE-C, the optional header that specifies the base64-encoded
          256-bit encryption key to use to
        example: ""
        type: string
      sseCustomerKeyFile:
        description: To use SSE-C, a file containing the base64-encoded string of
          the AES-256 encryption key associated
        example: ""
        type: string
      sseCustomerKeySha256:
        description: If using SSE-C, The optional header that specifies the base64-encoded
          SHA256 hash of the encryption
        example: ""
        type: string
      sseKmsKeyId:
        description: if using using your own master key in vault, this header specifies
          the
        example: ""
        type: string
      storageTier:
        default: Standard
        description: The storage class to use when storing new objects in storage.
          https://docs.oracle.com/en-us/iaas/Content/Object/Concepts/understandingstoragetiers.htm
        example: Standard
        type: string
      uploadConcurrency:
        default: 10
        description: Concurrency for multipart uploads.
        type: integer
      uploadCutoff:
        default: 200Mi
        description: Cutoff for switching to chunked upload.
        type: string
    type: object
  storage.oosUser_principal_authConfig:
    properties:
      chunkSize:
        default: 5Mi
        description: Chunk size to use for uploading.
        type: string
      compartment:
        description: Object storage compartment OCID
        type: string
      configFile:
        default: ~/.oci/config
        description: Path to OCI config file
        example: ~/.oci/config
        type: string
      configProfile:
        default: Default
        description: Profile name inside the oci config file
        example: Default
        type: string
      copyCutoff:
        default: 4.656Gi
        description: Cutoff for switching to multipart copy.
        type: string
      copyTimeout:
        default: 1m0s
        description: Timeout for copy.
        type: string
      disableChecksum:
        default: false
        description: Don't store MD5 checksum with object metadata.
        type: boolean
      encoding:
        default: Slash,InvalidUtf8,Dot
        description: The encoding for the backend.
        type: string
      endpoint:
        description: Endpoint for Object storage API.
        type: string
      leavePartsOnError:
        default: false
        description: If true avoid calling abort upload on a failure, leaving all
          successfully uploaded parts on S3 for manual recovery.
        type: boolean
      namespace:
        description: Object storage namespace
        type: string
      noCheckBucket:
        default: false
        description: If set, don't attempt to check the bucket exists or create it.
        type: boolean
      region:
        description: Object storage Region
        type: string
      sseCustomerAlgorithm:
        description: If using SSE-C, the optional header that specifies "AES256" as
          the encryption algorithm.
        example: ""
        type: string
      sseCustomerKey:
        description: To use SSE-C, the optional header that specifies the base64-encoded
          256-bit encryption key to use to
        example: ""
        type: string
      sseCustomerKeyFile:
        description: To use SSE-C, a file containing the base64-encoded string of
          the AES-256 encryption key associated
        example: ""
        type: string
      sseCustomerKeySha256:
        description: If using SSE-C, The optional header that specifies the base64-encoded
          SHA256 hash of the encryption
        example: ""
        type: string
      sseKmsKeyId:
        description: if using using your own master key in vault, this header specifies
          the
        example: ""
        type: string
      storageTier:
        default: Standard
        description: The storage class to use when storing new objects in storage.
          https://docs.oracle.com/en-us/iaas/Content/Object/Concepts/understandingstoragetiers.htm
        example: Standard
        type: string
      uploadConcurrency:
        default: 10
        description: Concurrency for multipart uploads.
        type: integer
      uploadCutoff:
        default: 200Mi
        description: Cutoff for switching to chunked upload.
        type: string
    type: object
  storage.opendriveConfig:
    properties:
      chunkSize:
        default: 10Mi
        description: Files will be uploaded in chunks this size.
        type: string
      encoding:
        default: Slash,LtGt,DoubleQuote,Colon,Question,Asterisk,Pipe,BackSlash,LeftSpace,LeftCrLfHtVt,RightSpace,RightCrLfHtVt,InvalidUtf8,Dot
        description: The encoding for the backend.
        type: string
      password:
        description: Password.
        type: string
      username:
        description: Username.
        type: string
    type: object
  storage.pcloudConfig:
    properties:
      authUrl:
        description: Auth server URL.
        type: string
      clientId:
        description: OAuth Client Id.
        type: string
      clientSecret:
        description: OAuth Client Secret.
        type: string
      encoding:
        default: Slash,BackSlash,Del,Ctl,InvalidUtf8,Dot
        description: The encoding for the backend.
        type: string
      hostname:
        default: api.pcloud.com
        description: Hostname to connect to.
        example: api.pcloud.com
        type: string
      password:
        description: Your pcloud password.
        type: string
      rootFolderId:
        default: d0
        description: Fill in for rclone to use a non root folder as its starting point.
        type: string
      token:
        description: OAuth Access Token as a JSON blob.
        type: string
      tokenUrl:
        description: Token server url.
        type: string
      username:
        description: Your pcloud username.
        type: string
    type: object
  storage.premiumizemeConfig:
    properties:
      apiKey:
        description: API Key.
        type: string
      encoding:
        default: Slash,DoubleQuote,BackSlash,Del,Ctl,InvalidUtf8,Dot
        description: The encoding for the backend.
        type: string
    type: object
  storage.putioConfig:
    properties:
      encoding:
        default: Slash,BackSlash,Del,Ctl,InvalidUtf8,Dot
        description: The encoding for the backend.
        type: string
    type: object
  storage.qingstorConfig:
    properties:
      accessKeyId:
        description: QingStor Access Key ID.
        type: string
      chunkSize:
        default: 4Mi
        description: Chunk size to use for uploading.
        type: string
      connectionRetries:
        default: 3
        description: Number of connection retries.
        type: integer
      encoding:
        default: Slash,Ctl,InvalidUtf8
        description: The encoding for the backend.
        type: string
      endpoint:
        description: Enter an endpoint URL to connection QingStor API.
        type: string
      envAuth:
        default: false
        description: Get QingStor credentials from runtime.
        example: false
        type: boolean
      secretAccessKey:
        description: QingStor Secret Access Key (password).
        type: string
      uploadConcurrency:
        default: 1
        description: Concurrency for multipart uploads.
        type: integer
      uploadCutoff:
        default: 200Mi
        description: Cutoff for switching to chunked upload.
        type: string
      zone:
        description: Zone to connect to.
        example: pek3a
        type: string
    type: object
  storage.s3AWSConfig:
    properties:
      accessKeyId:
        description: AWS Access Key ID.
        type: string
      acl:
        description: Canned ACL used when creating buckets and storing or copying
          objects.
        type: string
      bucketAcl:
        description: Canned ACL used when creating buckets.
        example: private
        type: string
      chunkSize:
        default: 5Mi
        description: Chunk size to use for uploading.
        type: string
      copyCutoff:
        default: 4.656Gi
        description: Cutoff for switching to multipart copy.
        type: string
      decompress:
        default: false
        description: If set this will decompress gzip encoded objects.
        type: boolean
      disableChecksum:
        default: false
        description: Don't store MD5 checksum with object metadata.
        type: boolean
      disableHttp2:
        default: false
        description: Disable usage of http2 for S3 backends.
        type: boolean
      downloadUrl:
        description: Custom endpoint for downloads.
        type: string
      encoding:
        default: Slash,InvalidUtf8,Dot
        description: The encoding for the backend.
        type: string
      endpoint:
        description: Endpoint for S3 API.
        type: string
      envAuth:
        default: false
        description: Get AWS credentials from runtime (environment variables or EC2/ECS
          meta data if no env vars).
        example: false
        type: boolean
      forcePathStyle:
        default: true
        description: If true use path style access if false use virtual hosted style.
        type: boolean
      leavePartsOnError:
        default: false
        description: If true avoid calling abort upload on a failure, leaving all
          successfully uploaded parts on S3 for manual recovery.
        type: boolean
      listChunk:
        default: 1000
        description: Size of listing chunk (response list for each ListObject S3 request).
        type: integer
      listUrlEncode:
        default: unset
        description: 'Whether to url encode listings: true/false/unset'
        type: string
      listVersion:
        default: 0
        description: 'Version of ListObjects to use: 1,2 or 0 for auto.'
        type: integer
      locationConstraint:
        description: Location constraint - must be set to match the Region.
        example: ""
        type: string
      maxUploadParts:
        default: 10000
        description: Maximum number of parts in a multipart upload.
        type: integer
      memoryPoolFlushTime:
        default: 1m0s
        description: How often internal memory buffer pools will be flushed.
        type: string
      memoryPoolUseMmap:
        default: false
        description: Whether to use mmap buffers in internal memory pool.
        type: boolean
      mightGzip:
        default: unset
        description: Set this if the backend might gzip objects.
        type: string
      noCheckBucket:
        default: false
        description: If set, don't attempt to check the bucket exists or create it.
        type: boolean
      noHead:
        default: false
        description: If set, don't HEAD uploaded objects to check integrity.
        type: boolean
      noHeadObject:
        default: false
        description: If set, do not do HEAD before GET when getting objects.
        type: boolean
      noSystemMetadata:
        default: false
        description: Suppress setting and reading of system metadata
        type: boolean
      profile:
        description: Profile to use in the shared credentials file.
        type: string
      region:
        description: Region to connect to.
        example: us-east-1
        type: string
      requesterPays:
        default: false
        description: Enables requester pays option when interacting with S3 bucket.
        type: boolean
      secretAccessKey:
        description: AWS Secret Access Key (password).
        type: string
      serverSideEncryption:
        description: The server-side encryption algorithm used when storing this object
          in S3.
        example: ""
        type: string
      sessionToken:
        description: An AWS session token.
        type: string
      sharedCredentialsFile:
        description: Path to the shared credentials file.
        type: string
      sseCustomerAlgorithm:
        description: If using SSE-C, the server-side encryption algorithm used when
          storing this object in S3.
        example: ""
        type: string
      sseCustomerKey:
        description: To use SSE-C you may provide the secret encryption key used to
          encrypt/decrypt your data.
        example: ""
        type: string
      sseCustomerKeyBase64:
        description: If using SSE-C you must provide the secret encryption key encoded
          in base64 format to encrypt/decrypt your data.
        example: ""
        type: string
      sseCustomerKeyMd5:
        description: If using SSE-C you may provide the secret encryption key MD5
          checksum (optional).
        example: ""
        type: string
      sseKmsKeyId:
        description: If using KMS ID you must provide the ARN of Key.
        example: ""
        type: string
      storageClass:
        description: The storage class to use when storing new objects in S3.
        example: ""
        type: string
      stsEndpoint:
        description: Endpoint for STS.
        type: string
      uploadConcurrency:
        default: 4
        description: Concurrency for multipart uploads.
        type: integer
      uploadCutoff:
        default: 200Mi
        description: Cutoff for switching to chunked upload.
        type: string
      useAccelerateEndpoint:
        default: false
        description: If true use the AWS S3 accelerated endpoint.
        type: boolean
      useMultipartEtag:
        default: unset
        description: Whether to use ETag in multipart uploads for verification
        type: string
      usePresignedRequest:
        default: false
        description: Whether to use a presigned request or PutObject for single part
          uploads
        type: boolean
      v2Auth:
        default: false
        description: If true use v2 authentication.
        type: boolean
      versionAt:
        default: "off"
        description: Show file versions as they were at the specified time.
        type: string
      versions:
        default: false
        description: Include old versions in directory listings.
        type: boolean
    type: object
  storage.s3AlibabaConfig:
    properties:
      accessKeyId:
        description: AWS Access Key ID.
        type: string
      acl:
        description: Canned ACL used when creating buckets and storing or copying
          objects.
        type: string
      bucketAcl:
        description: Canned ACL used when creating buckets.
        example: private
        type: string
      chunkSize:
        default: 5Mi
        description: Chunk size to use for uploading.
        type: string
      copyCutoff:
        default: 4.656Gi
        description: Cutoff for switching to multipart copy.
        type: string
      decompress:
        default: false
        description: If set this will decompress gzip encoded objects.
        type: boolean
      disableChecksum:
        default: false
        description: Don't store MD5 checksum with object metadata.
        type: boolean
      disableHttp2:
        default: false
        description: Disable usage of http2 for S3 backends.
        type: boolean
      downloadUrl:
        description: Custom endpoint for downloads.
        type: string
      encoding:
        default: Slash,InvalidUtf8,Dot
        description: The encoding for the backend.
        type: string
      endpoint:
        description: Endpoint for OSS API.
        example: oss-accelerate.aliyuncs.com
        type: string
      envAuth:
        default: false
        description: Get AWS credentials from runtime (environment variables or EC2/ECS
          meta data if no env vars).
        example: false
        type: boolean
      forcePathStyle:
        default: true
        description: If true use path style access if false use virtual hosted style.
        type: boolean
      listChunk:
        default: 1000
        description: Size of listing chunk (response list for each ListObject S3 request).
        type: integer
      listUrlEncode:
        default: unset
        description: 'Whether to url encode listings: true/false/unset'
        type: string
      listVersion:
        default: 0
        description: 'Version of ListObjects to use: 1,2 or 0 for auto.'
        type: integer
      maxUploadParts:
        default: 10000
        description: Maximum number of parts in a multipart upload.
        type: integer
      memoryPoolFlushTime:
        default: 1m0s
        description: How often internal memory buffer pools will be flushed.
        type: string
      memoryPoolUseMmap:
        default: false
        description: Whether to use mmap buffers in internal memory pool.
        type: boolean
      mightGzip:
        default: unset
        description: Set this if the backend might gzip objects.
        type: string
      noCheckBucket:
        default: false
        description: If set, don't attempt to check the bucket exists or create it.
        type: boolean
      noHead:
        default: false
        description: If set, don't HEAD uploaded objects to check integrity.
        type: boolean
      noHeadObject:
        default: false
        description: If set, do not do HEAD before GET when getting objects.
        type: boolean
      noSystemMetadata:
        default: false
        description: Suppress setting and reading of system metadata
        type: boolean
      profile:
        description: Profile to use in the shared credentials file.
        type: string
      secretAccessKey:
        description: AWS Secret Access Key (password).
        type: string
      sessionToken:
        description: An AWS session token.
        type: string
      sharedCredentialsFile:
        description: Path to the shared credentials file.
        type: string
      storageClass:
        description: The storage class to use when storing new objects in OSS.
        example: ""
        type: string
      uploadConcurrency:
        default: 4
        description: Concurrency for multipart uploads.
        type: integer
      uploadCutoff:
        default: 200Mi
        description: Cutoff for switching to chunked upload.
        type: string
      useMultipartEtag:
        default: unset
        description: Whether to use ETag in multipart uploads for verification
        type: string
      usePresignedRequest:
        default: false
        description: Whether to use a presigned request or PutObject for single part
          uploads
        type: boolean
      v2Auth:
        default: false
        description: If true use v2 authentication.
        type: boolean
      versionAt:
        default: "off"
        description: Show file versions as they were at the specified time.
        type: string
      versions:
        default: false
        description: Include old versions in directory listings.
        type: boolean
    type: object
  storage.s3ArvanCloudConfig:
    properties:
      accessKeyId:
        description: AWS Access Key ID.
        type: string
      acl:
        description: Canned ACL used when creating buckets and storing or copying
          objects.
        type: string
      bucketAcl:
        description: Canned ACL used when creating buckets.
        example: private
        type: string
      chunkSize:
        default: 5Mi
        description: Chunk size to use for uploading.
        type: string
      copyCutoff:
        default: 4.656Gi
        description: Cutoff for switching to multipart copy.
        type: string
      decompress:
        default: false
        description: If set this will decompress gzip encoded objects.
        type: boolean
      disableChecksum:
        default: false
        description: Don't store MD5 checksum with object metadata.
        type: boolean
      disableHttp2:
        default: false
        description: Disable usage of http2 for S3 backends.
        type: boolean
      downloadUrl:
        description: Custom endpoint for downloads.
        type: string
      encoding:
        default: Slash,InvalidUtf8,Dot
        description: The encoding for the backend.
        type: string
      endpoint:
        description: Endpoint for Arvan Cloud Object Storage (AOS) API.
        example: s3.ir-thr-at1.arvanstorage.com
        type: string
      envAuth:
        default: false
        description: Get AWS credentials from runtime (environment variables or EC2/ECS
          meta data if no env vars).
        example: false
        type: boolean
      forcePathStyle:
        default: true
        description: If true use path style access if false use virtual hosted style.
        type: boolean
      listChunk:
        default: 1000
        description: Size of listing chunk (response list for each ListObject S3 request).
        type: integer
      listUrlEncode:
        default: unset
        description: 'Whether to url encode listings: true/false/unset'
        type: string
      listVersion:
        default: 0
        description: 'Version of ListObjects to use: 1,2 or 0 for auto.'
        type: integer
      locationConstraint:
        description: Location constraint - must match endpoint.
        example: ir-thr-at1
        type: string
      maxUploadParts:
        default: 10000
        description: Maximum number of parts in a multipart upload.
        type: integer
      memoryPoolFlushTime:
        default: 1m0s
        description: How often internal memory buffer pools will be flushed.
        type: string
      memoryPoolUseMmap:
        default: false
        description: Whether to use mmap buffers in internal memory pool.
        type: boolean
      mightGzip:
        default: unset
        description: Set this if the backend might gzip objects.
        type: string
      noCheckBucket:
        default: false
        description: If set, don't attempt to check the bucket exists or create it.
        type: boolean
      noHead:
        default: false
        description: If set, don't HEAD uploaded objects to check integrity.
        type: boolean
      noHeadObject:
        default: false
        description: If set, do not do HEAD before GET when getting objects.
        type: boolean
      noSystemMetadata:
        default: false
        description: Suppress setting and reading of system metadata
        type: boolean
      profile:
        description: Profile to use in the shared credentials file.
        type: string
      secretAccessKey:
        description: AWS Secret Access Key (password).
        type: string
      sessionToken:
        description: An AWS session token.
        type: string
      sharedCredentialsFile:
        description: Path to the shared credentials file.
        type: string
      storageClass:
        description: The storage class to use when storing new objects in ArvanCloud.
        example: STANDARD
        type: string
      uploadConcurrency:
        default: 4
        description: Concurrency for multipart uploads.
        type: integer
      uploadCutoff:
        default: 200Mi
        description: Cutoff for switching to chunked upload.
        type: string
      useMultipartEtag:
        default: unset
        description: Whether to use ETag in multipart uploads for verification
        type: string
      usePresignedRequest:
        default: false
        description: Whether to use a presigned request or PutObject for single part
          uploads
        type: boolean
      v2Auth:
        default: false
        description: If true use v2 authentication.
        type: boolean
      versionAt:
        default: "off"
        description: Show file versions as they were at the specified time.
        type: string
      versions:
        default: false
        description: Include old versions in directory listings.
        type: boolean
    type: object
  storage.s3CephConfig:
    properties:
      accessKeyId:
        description: AWS Access Key ID.
        type: string
      acl:
        description: Canned ACL used when creating buckets and storing or copying
          objects.
        type: string
      bucketAcl:
        description: Canned ACL used when creating buckets.
        example: private
        type: string
      chunkSize:
        default: 5Mi
        description: Chunk size to use for uploading.
        type: string
      copyCutoff:
        default: 4.656Gi
        description: Cutoff for switching to multipart copy.
        type: string
      decompress:
        default: false
        description: If set this will decompress gzip encoded objects.
        type: boolean
      disableChecksum:
        default: false
        description: Don't store MD5 checksum with object metadata.
        type: boolean
      disableHttp2:
        default: false
        description: Disable usage of http2 for S3 backends.
        type: boolean
      downloadUrl:
        description: Custom endpoint for downloads.
        type: string
      encoding:
        default: Slash,InvalidUtf8,Dot
        description: The encoding for the backend.
        type: string
      endpoint:
        description: Endpoint for S3 API.
        type: string
      envAuth:
        default: false
        description: Get AWS credentials from runtime (environment variables or EC2/ECS
          meta data if no env vars).
        example: false
        type: boolean
      forcePathStyle:
        default: true
        description: If true use path style access if false use virtual hosted style.
        type: boolean
      listChunk:
        default: 1000
        description: Size of listing chunk (response list for each ListObject S3 request).
        type: integer
      listUrlEncode:
        default: unset
        description: 'Whether to url encode listings: true/false/unset'
        type: string
      listVersion:
        default: 0
        description: 'Version of ListObjects to use: 1,2 or 0 for auto.'
        type: integer
      locationConstraint:
        description: Location constraint - must be set to match the Region.
        type: string
      maxUploadParts:
        default: 10000
        description: Maximum number of parts in a multipart upload.
        type: integer
      memoryPoolFlushTime:
        default: 1m0s
        description: How often internal memory buffer pools will be flushed.
        type: string
      memoryPoolUseMmap:
        default: false
        description: Whether to use mmap buffers in internal memory pool.
        type: boolean
      mightGzip:
        default: unset
        description: Set this if the backend might gzip objects.
        type: string
      noCheckBucket:
        default: false
        description: If set, don't attempt to check the bucket exists or create it.
        type: boolean
      noHead:
        default: false
        description: If set, don't HEAD uploaded objects to check integrity.
        type: boolean
      noHeadObject:
        default: false
        description: If set, do not do HEAD before GET when getting objects.
        type: boolean
      noSystemMetadata:
        default: false
        description: Suppress setting and reading of system metadata
        type: boolean
      profile:
        description: Profile to use in the shared credentials file.
        type: string
      region:
        description: Region to connect to.
        example: ""
        type: string
      secretAccessKey:
        description: AWS Secret Access Key (password).
        type: string
      serverSideEncryption:
        description: The server-side encryption algorithm used when storing this object
          in S3.
        example: ""
        type: string
      sessionToken:
        description: An AWS session token.
        type: string
      sharedCredentialsFile:
        description: Path to the shared credentials file.
        type: string
      sseCustomerAlgorithm:
        description: If using SSE-C, the server-side encryption algorithm used when
          storing this object in S3.
        example: ""
        type: string
      sseCustomerKey:
        description: To use SSE-C you may provide the secret encryption key used to
          encrypt/decrypt your data.
        example: ""
        type: string
      sseCustomerKeyBase64:
        description: If using SSE-C you must provide the secret encryption key encoded
          in base64 format to encrypt/decrypt your data.
        example: ""
        type: string
      sseCustomerKeyMd5:
        description: If using SSE-C you may provide the secret encryption key MD5
          checksum (optional).
        example: ""
        type: string
      sseKmsKeyId:
        description: If using KMS ID you must provide the ARN of Key.
        example: ""
        type: string
      uploadConcurrency:
        default: 4
        description: Concurrency for multipart uploads.
        type: integer
      uploadCutoff:
        default: 200Mi
        description: Cutoff for switching to chunked upload.
        type: string
      useMultipartEtag:
        default: unset
        description: Whether to use ETag in multipart uploads for verification
        type: string
      usePresignedRequest:
        default: false
        description: Whether to use a presigned request or PutObject for single part
          uploads
        type: boolean
      v2Auth:
        default: false
        description: If true use v2 authentication.
        type: boolean
      versionAt:
        default: "off"
        description: Show file versions as they were at the specified time.
        type: string
      versions:
        default: false
        description: Include old versions in directory listings.
        type: boolean
    type: object
  storage.s3ChinaMobileConfig:
    properties:
      accessKeyId:
        description: AWS Access Key ID.
        type: string
      acl:
        description: Canned ACL used when creating buckets and storing or copying
          objects.
        type: string
      bucketAcl:
        description: Canned ACL used when creating buckets.
        example: private
        type: string
      chunkSize:
        default: 5Mi
        description: Chunk size to use for uploading.
        type: string
      copyCutoff:
        default: 4.656Gi
        description: Cutoff for switching to multipart copy.
        type: string
      decompress:
        default: false
        description: If set this will decompress gzip encoded objects.
        type: boolean
      disableChecksum:
        default: false
        description: Don't store MD5 checksum with object metadata.
        type: boolean
      disableHttp2:
        default: false
        description: Disable usage of http2 for S3 backends.
        type: boolean
      downloadUrl:
        description: Custom endpoint for downloads.
        type: string
      encoding:
        default: Slash,InvalidUtf8,Dot
        description: The encoding for the backend.
        type: string
      endpoint:
        description: Endpoint for China Mobile Ecloud Elastic Object Storage (EOS)
          API.
        example: eos-wuxi-1.cmecloud.cn
        type: string
      envAuth:
        default: false
        description: Get AWS credentials from runtime (environment variables or EC2/ECS
          meta data if no env vars).
        example: false
        type: boolean
      forcePathStyle:
        default: true
        description: If true use path style access if false use virtual hosted style.
        type: boolean
      listChunk:
        default: 1000
        description: Size of listing chunk (response list for each ListObject S3 request).
        type: integer
      listUrlEncode:
        default: unset
        description: 'Whether to url encode listings: true/false/unset'
        type: string
      listVersion:
        default: 0
        description: 'Version of ListObjects to use: 1,2 or 0 for auto.'
        type: integer
      locationConstraint:
        description: Location constraint - must match endpoint.
        example: wuxi1
        type: string
      maxUploadParts:
        default: 10000
        description: Maximum number of parts in a multipart upload.
        type: integer
      memoryPoolFlushTime:
        default: 1m0s
        description: How often internal memory buffer pools will be flushed.
        type: string
      memoryPoolUseMmap:
        default: false
        description: Whether to use mmap buffers in internal memory pool.
        type: boolean
      mightGzip:
        default: unset
        description: Set this if the backend might gzip objects.
        type: string
      noCheckBucket:
        default: false
        description: If set, don't attempt to check the bucket exists or create it.
        type: boolean
      noHead:
        default: false
        description: If set, don't HEAD uploaded objects to check integrity.
        type: boolean
      noHeadObject:
        default: false
        description: If set, do not do HEAD before GET when getting objects.
        type: boolean
      noSystemMetadata:
        default: false
        description: Suppress setting and reading of system metadata
        type: boolean
      profile:
        description: Profile to use in the shared credentials file.
        type: string
      secretAccessKey:
        description: AWS Secret Access Key (password).
        type: string
      serverSideEncryption:
        description: The server-side encryption algorithm used when storing this object
          in S3.
        example: ""
        type: string
      sessionToken:
        description: An AWS session token.
        type: string
      sharedCredentialsFile:
        description: Path to the shared credentials file.
        type: string
      sseCustomerAlgorithm:
        description: If using SSE-C, the server-side encryption algorithm used when
          storing this object in S3.
        example: ""
        type: string
      sseCustomerKey:
        description: To use SSE-C you may provide the secret encryption key used to
          encrypt/decrypt your data.
        example: ""
        type: string
      sseCustomerKeyBase64:
        description: If using SSE-C you must provide the secret encryption key encoded
          in base64 format to encrypt/decrypt your data.
        example: ""
        type: string
      sseCustomerKeyMd5:
        description: If using SSE-C you may provide the secret encryption key MD5
          checksum (optional).
        example: ""
        type: string
      storageClass:
        description: The storage class to use when storing new objects in ChinaMobile.
        example: ""
        type: string
      uploadConcurrency:
        default: 4
        description: Concurrency for multipart uploads.
        type: integer
      uploadCutoff:
        default: 200Mi
        description: Cutoff for switching to chunked upload.
        type: string
      useMultipartEtag:
        default: unset
        description: Whether to use ETag in multipart uploads for verification
        type: string
      usePresignedRequest:
        default: false
        description: Whether to use a presigned request or PutObject for single part
          uploads
        type: boolean
      v2Auth:
        default: false
        description: If true use v2 authentication.
        type: boolean
      versionAt:
        default: "off"
        description: Show file versions as they were at the specified time.
        type: string
      versions:
        default: false
        description: Include old versions in directory listings.
        type: boolean
    type: object
  storage.s3CloudflareConfig:
    properties:
      accessKeyId:
        description: AWS Access Key ID.
        type: string
      bucketAcl:
        description: Canned ACL used when creating buckets.
        example: private
        type: string
      chunkSize:
        default: 5Mi
        description: Chunk size to use for uploading.
        type: string
      copyCutoff:
        default: 4.656Gi
        description: Cutoff for switching to multipart copy.
        type: string
      decompress:
        default: false
        description: If set this will decompress gzip encoded objects.
        type: boolean
      disableChecksum:
        default: false
        description: Don't store MD5 checksum with object metadata.
        type: boolean
      disableHttp2:
        default: false
        description: Disable usage of http2 for S3 backends.
        type: boolean
      downloadUrl:
        description: Custom endpoint for downloads.
        type: string
      encoding:
        default: Slash,InvalidUtf8,Dot
        description: The encoding for the backend.
        type: string
      endpoint:
        description: Endpoint for S3 API.
        type: string
      envAuth:
        default: false
        description: Get AWS credentials from runtime (environment variables or EC2/ECS
          meta data if no env vars).
        example: false
        type: boolean
      forcePathStyle:
        default: true
        description: If true use path style access if false use virtual hosted style.
        type: boolean
      listChunk:
        default: 1000
        description: Size of listing chunk (response list for each ListObject S3 request).
        type: integer
      listUrlEncode:
        default: unset
        description: 'Whether to url encode listings: true/false/unset'
        type: string
      listVersion:
        default: 0
        description: 'Version of ListObjects to use: 1,2 or 0 for auto.'
        type: integer
      maxUploadParts:
        default: 10000
        description: Maximum number of parts in a multipart upload.
        type: integer
      memoryPoolFlushTime:
        default: 1m0s
        description: How often internal memory buffer pools will be flushed.
        type: string
      memoryPoolUseMmap:
        default: false
        description: Whether to use mmap buffers in internal memory pool.
        type: boolean
      mightGzip:
        default: unset
        description: Set this if the backend might gzip objects.
        type: string
      noCheckBucket:
        default: false
        description: If set, don't attempt to check the bucket exists or create it.
        type: boolean
      noHead:
        default: false
        description: If set, don't HEAD uploaded objects to check integrity.
        type: boolean
      noHeadObject:
        default: false
        description: If set, do not do HEAD before GET when getting objects.
        type: boolean
      noSystemMetadata:
        default: false
        description: Suppress setting and reading of system metadata
        type: boolean
      profile:
        description: Profile to use in the shared credentials file.
        type: string
      region:
        description: Region to connect to.
        example: auto
        type: string
      secretAccessKey:
        description: AWS Secret Access Key (password).
        type: string
      sessionToken:
        description: An AWS session token.
        type: string
      sharedCredentialsFile:
        description: Path to the shared credentials file.
        type: string
      uploadConcurrency:
        default: 4
        description: Concurrency for multipart uploads.
        type: integer
      uploadCutoff:
        default: 200Mi
        description: Cutoff for switching to chunked upload.
        type: string
      useMultipartEtag:
        default: unset
        description: Whether to use ETag in multipart uploads for verification
        type: string
      usePresignedRequest:
        default: false
        description: Whether to use a presigned request or PutObject for single part
          uploads
        type: boolean
      v2Auth:
        default: false
        description: If true use v2 authentication.
        type: boolean
      versionAt:
        default: "off"
        description: Show file versions as they were at the specified time.
        type: string
      versions:
        default: false
        description: Include old versions in directory listings.
        type: boolean
    type: object
  storage.s3DigitalOceanConfig:
    properties:
      accessKeyId:
        description: AWS Access Key ID.
        type: string
      acl:
        description: Canned ACL used when creating buckets and storing or copying
          objects.
        type: string
      bucketAcl:
        description: Canned ACL used when creating buckets.
        example: private
        type: string
      chunkSize:
        default: 5Mi
        description: Chunk size to use for uploading.
        type: string
      copyCutoff:
        default: 4.656Gi
        description: Cutoff for switching to multipart copy.
        type: string
      decompress:
        default: false
        description: If set this will decompress gzip encoded objects.
        type: boolean
      disableChecksum:
        default: false
        description: Don't store MD5 checksum with object metadata.
        type: boolean
      disableHttp2:
        default: false
        description: Disable usage of http2 for S3 backends.
        type: boolean
      downloadUrl:
        description: Custom endpoint for downloads.
        type: string
      encoding:
        default: Slash,InvalidUtf8,Dot
        description: The encoding for the backend.
        type: string
      endpoint:
        description: Endpoint for S3 API.
        example: syd1.digitaloceanspaces.com
        type: string
      envAuth:
        default: false
        description: Get AWS credentials from runtime (environment variables or EC2/ECS
          meta data if no env vars).
        example: false
        type: boolean
      forcePathStyle:
        default: true
        description: If true use path style access if false use virtual hosted style.
        type: boolean
      listChunk:
        default: 1000
        description: Size of listing chunk (response list for each ListObject S3 request).
        type: integer
      listUrlEncode:
        default: unset
        description: 'Whether to url encode listings: true/false/unset'
        type: string
      listVersion:
        default: 0
        description: 'Version of ListObjects to use: 1,2 or 0 for auto.'
        type: integer
      locationConstraint:
        description: Location constraint - must be set to match the Region.
        type: string
      maxUploadParts:
        default: 10000
        description: Maximum number of parts in a multipart upload.
        type: integer
      memoryPoolFlushTime:
        default: 1m0s
        description: How often internal memory buffer pools will be flushed.
        type: string
      memoryPoolUseMmap:
        default: false
        description: Whether to use mmap buffers in internal memory pool.
        type: boolean
      mightGzip:
        default: unset
        description: Set this if the backend might gzip objects.
        type: string
      noCheckBucket:
        default: false
        description: If set, don't attempt to check the bucket exists or create it.
        type: boolean
      noHead:
        default: false
        description: If set, don't HEAD uploaded objects to check integrity.
        type: boolean
      noHeadObject:
        default: false
        description: If set, do not do HEAD before GET when getting objects.
        type: boolean
      noSystemMetadata:
        default: false
        description: Suppress setting and reading of system metadata
        type: boolean
      profile:
        description: Profile to use in the shared credentials file.
        type: string
      region:
        description: Region to connect to.
        example: ""
        type: string
      secretAccessKey:
        description: AWS Secret Access Key (password).
        type: string
      sessionToken:
        description: An AWS session token.
        type: string
      sharedCredentialsFile:
        description: Path to the shared credentials file.
        type: string
      uploadConcurrency:
        default: 4
        description: Concurrency for multipart uploads.
        type: integer
      uploadCutoff:
        default: 200Mi
        description: Cutoff for switching to chunked upload.
        type: string
      useMultipartEtag:
        default: unset
        description: Whether to use ETag in multipart uploads for verification
        type: string
      usePresignedRequest:
        default: false
        description: Whether to use a presigned request or PutObject for single part
          uploads
        type: boolean
      v2Auth:
        default: false
        description: If true use v2 authentication.
        type: boolean
      versionAt:
        default: "off"
        description: Show file versions as they were at the specified time.
        type: string
      versions:
        default: false
        description: Include old versions in directory listings.
        type: boolean
    type: object
  storage.s3DreamhostConfig:
    properties:
      accessKeyId:
        description: AWS Access Key ID.
        type: string
      acl:
        description: Canned ACL used when creating buckets and storing or copying
          objects.
        type: string
      bucketAcl:
        description: Canned ACL used when creating buckets.
        example: private
        type: string
      chunkSize:
        default: 5Mi
        description: Chunk size to use for uploading.
        type: string
      copyCutoff:
        default: 4.656Gi
        description: Cutoff for switching to multipart copy.
        type: string
      decompress:
        default: false
        description: If set this will decompress gzip encoded objects.
        type: boolean
      disableChecksum:
        default: false
        description: Don't store MD5 checksum with object metadata.
        type: boolean
      disableHttp2:
        default: false
        description: Disable usage of http2 for S3 backends.
        type: boolean
      downloadUrl:
        description: Custom endpoint for downloads.
        type: string
      encoding:
        default: Slash,InvalidUtf8,Dot
        description: The encoding for the backend.
        type: string
      endpoint:
        description: Endpoint for S3 API.
        example: objects-us-east-1.dream.io
        type: string
      envAuth:
        default: false
        description: Get AWS credentials from runtime (environment variables or EC2/ECS
          meta data if no env vars).
        example: false
        type: boolean
      forcePathStyle:
        default: true
        description: If true use path style access if false use virtual hosted style.
        type: boolean
      listChunk:
        default: 1000
        description: Size of listing chunk (response list for each ListObject S3 request).
        type: integer
      listUrlEncode:
        default: unset
        description: 'Whether to url encode listings: true/false/unset'
        type: string
      listVersion:
        default: 0
        description: 'Version of ListObjects to use: 1,2 or 0 for auto.'
        type: integer
      locationConstraint:
        description: Location constraint - must be set to match the Region.
        type: string
      maxUploadParts:
        default: 10000
        description: Maximum number of parts in a multipart upload.
        type: integer
      memoryPoolFlushTime:
        default: 1m0s
        description: How often internal memory buffer pools will be flushed.
        type: string
      memoryPoolUseMmap:
        default: false
        description: Whether to use mmap buffers in internal memory pool.
        type: boolean
      mightGzip:
        default: unset
        description: Set this if the backend might gzip objects.
        type: string
      noCheckBucket:
        default: false
        description: If set, don't attempt to check the bucket exists or create it.
        type: boolean
      noHead:
        default: false
        description: If set, don't HEAD uploaded objects to check integrity.
        type: boolean
      noHeadObject:
        default: false
        description: If set, do not do HEAD before GET when getting objects.
        type: boolean
      noSystemMetadata:
        default: false
        description: Suppress setting and reading of system metadata
        type: boolean
      profile:
        description: Profile to use in the shared credentials file.
        type: string
      region:
        description: Region to connect to.
        example: ""
        type: string
      secretAccessKey:
        description: AWS Secret Access Key (password).
        type: string
      sessionToken:
        description: An AWS session token.
        type: string
      sharedCredentialsFile:
        description: Path to the shared credentials file.
        type: string
      uploadConcurrency:
        default: 4
        description: Concurrency for multipart uploads.
        type: integer
      uploadCutoff:
        default: 200Mi
        description: Cutoff for switching to chunked upload.
        type: string
      useMultipartEtag:
        default: unset
        description: Whether to use ETag in multipart uploads for verification
        type: string
      usePresignedRequest:
        default: false
        description: Whether to use a presigned request or PutObject for single part
          uploads
        type: boolean
      v2Auth:
        default: false
        description: If true use v2 authentication.
        type: boolean
      versionAt:
        default: "off"
        description: Show file versions as they were at the specified time.
        type: string
      versions:
        default: false
        description: Include old versions in directory listings.
        type: boolean
    type: object
  storage.s3HuaweiOBSConfig:
    properties:
      accessKeyId:
        description: AWS Access Key ID.
        type: string
      acl:
        description: Canned ACL used when creating buckets and storing or copying
          objects.
        type: string
      bucketAcl:
        description: Canned ACL used when creating buckets.
        example: private
        type: string
      chunkSize:
        default: 5Mi
        description: Chunk size to use for uploading.
        type: string
      copyCutoff:
        default: 4.656Gi
        description: Cutoff for switching to multipart copy.
        type: string
      decompress:
        default: false
        description: If set this will decompress gzip encoded objects.
        type: boolean
      disableChecksum:
        default: false
        description: Don't store MD5 checksum with object metadata.
        type: boolean
      disableHttp2:
        default: false
        description: Disable usage of http2 for S3 backends.
        type: boolean
      downloadUrl:
        description: Custom endpoint for downloads.
        type: string
      encoding:
        default: Slash,InvalidUtf8,Dot
        description: The encoding for the backend.
        type: string
      endpoint:
        description: Endpoint for OBS API.
        example: obs.af-south-1.myhuaweicloud.com
        type: string
      envAuth:
        default: false
        description: Get AWS credentials from runtime (environment variables or EC2/ECS
          meta data if no env vars).
        example: false
        type: boolean
      forcePathStyle:
        default: true
        description: If true use path style access if false use virtual hosted style.
        type: boolean
      listChunk:
        default: 1000
        description: Size of listing chunk (response list for each ListObject S3 request).
        type: integer
      listUrlEncode:
        default: unset
        description: 'Whether to url encode listings: true/false/unset'
        type: string
      listVersion:
        default: 0
        description: 'Version of ListObjects to use: 1,2 or 0 for auto.'
        type: integer
      maxUploadParts:
        default: 10000
        description: Maximum number of parts in a multipart upload.
        type: integer
      memoryPoolFlushTime:
        default: 1m0s
        description: How often internal memory buffer pools will be flushed.
        type: string
      memoryPoolUseMmap:
        default: false
        description: Whether to use mmap buffers in internal memory pool.
        type: boolean
      mightGzip:
        default: unset
        description: Set this if the backend might gzip objects.
        type: string
      noCheckBucket:
        default: false
        description: If set, don't attempt to check the bucket exists or create it.
        type: boolean
      noHead:
        default: false
        description: If set, don't HEAD uploaded objects to check integrity.
        type: boolean
      noHeadObject:
        default: false
        description: If set, do not do HEAD before GET when getting objects.
        type: boolean
      noSystemMetadata:
        default: false
        description: Suppress setting and reading of system metadata
        type: boolean
      profile:
        description: Profile to use in the shared credentials file.
        type: string
      region:
        description: Region to connect to. - the location where your bucket will be
          created and your data stored. Need bo be same with your endpoint.
        example: af-south-1
        type: string
      secretAccessKey:
        description: AWS Secret Access Key (password).
        type: string
      sessionToken:
        description: An AWS session token.
        type: string
      sharedCredentialsFile:
        description: Path to the shared credentials file.
        type: string
      uploadConcurrency:
        default: 4
        description: Concurrency for multipart uploads.
        type: integer
      uploadCutoff:
        default: 200Mi
        description: Cutoff for switching to chunked upload.
        type: string
      useMultipartEtag:
        default: unset
        description: Whether to use ETag in multipart uploads for verification
        type: string
      usePresignedRequest:
        default: false
        description: Whether to use a presigned request or PutObject for single part
          uploads
        type: boolean
      v2Auth:
        default: false
        description: If true use v2 authentication.
        type: boolean
      versionAt:
        default: "off"
        description: Show file versions as they were at the specified time.
        type: string
      versions:
        default: false
        description: Include old versions in directory listings.
        type: boolean
    type: object
  storage.s3IBMCOSConfig:
    properties:
      accessKeyId:
        description: AWS Access Key ID.
        type: string
      acl:
        description: Canned ACL used when creating buckets and storing or copying
          objects.
        example: private
        type: string
      bucketAcl:
        description: Canned ACL used when creating buckets.
        example: private
        type: string
      chunkSize:
        default: 5Mi
        description: Chunk size to use for uploading.
        type: string
      copyCutoff:
        default: 4.656Gi
        description: Cutoff for switching to multipart copy.
        type: string
      decompress:
        default: false
        description: If set this will decompress gzip encoded objects.
        type: boolean
      disableChecksum:
        default: false
        description: Don't store MD5 checksum with object metadata.
        type: boolean
      disableHttp2:
        default: false
        description: Disable usage of http2 for S3 backends.
        type: boolean
      downloadUrl:
        description: Custom endpoint for downloads.
        type: string
      encoding:
        default: Slash,InvalidUtf8,Dot
        description: The encoding for the backend.
        type: string
      endpoint:
        description: Endpoint for IBM COS S3 API.
        example: s3.us.cloud-object-storage.appdomain.cloud
        type: string
      envAuth:
        default: false
        description: Get AWS credentials from runtime (environment variables or EC2/ECS
          meta data if no env vars).
        example: false
        type: boolean
      forcePathStyle:
        default: true
        description: If true use path style access if false use virtual hosted style.
        type: boolean
      listChunk:
        default: 1000
        description: Size of listing chunk (response list for each ListObject S3 request).
        type: integer
      listUrlEncode:
        default: unset
        description: 'Whether to url encode listings: true/false/unset'
        type: string
      listVersion:
        default: 0
        description: 'Version of ListObjects to use: 1,2 or 0 for auto.'
        type: integer
      locationConstraint:
        description: Location constraint - must match endpoint when using IBM Cloud
          Public.
        example: us-standard
        type: string
      maxUploadParts:
        default: 10000
        description: Maximum number of parts in a multipart upload.
        type: integer
      memoryPoolFlushTime:
        default: 1m0s
        description: How often internal memory buffer pools will be flushed.
        type: string
      memoryPoolUseMmap:
        default: false
        description: Whether to use mmap buffers in internal memory pool.
        type: boolean
      mightGzip:
        default: unset
        description: Set this if the backend might gzip objects.
        type: string
      noCheckBucket:
        default: false
        description: If set, don't attempt to check the bucket exists or create it.
        type: boolean
      noHead:
        default: false
        description: If set, don't HEAD uploaded objects to check integrity.
        type: boolean
      noHeadObject:
        default: false
        description: If set, do not do HEAD before GET when getting objects.
        type: boolean
      noSystemMetadata:
        default: false
        description: Suppress setting and reading of system metadata
        type: boolean
      profile:
        description: Profile to use in the shared credentials file.
        type: string
      region:
        description: Region to connect to.
        example: ""
        type: string
      secretAccessKey:
        description: AWS Secret Access Key (password).
        type: string
      sessionToken:
        description: An AWS session token.
        type: string
      sharedCredentialsFile:
        description: Path to the shared credentials file.
        type: string
      uploadConcurrency:
        default: 4
        description: Concurrency for multipart uploads.
        type: integer
      uploadCutoff:
        default: 200Mi
        description: Cutoff for switching to chunked upload.
        type: string
      useMultipartEtag:
        default: unset
        description: Whether to use ETag in multipart uploads for verification
        type: string
      usePresignedRequest:
        default: false
        description: Whether to use a presigned request or PutObject for single part
          uploads
        type: boolean
      v2Auth:
        default: false
        description: If true use v2 authentication.
        type: boolean
      versionAt:
        default: "off"
        description: Show file versions as they were at the specified time.
        type: string
      versions:
        default: false
        description: Include old versions in directory listings.
        type: boolean
    type: object
  storage.s3IDriveConfig:
    properties:
      accessKeyId:
        description: AWS Access Key ID.
        type: string
      acl:
        description: Canned ACL used when creating buckets and storing or copying
          objects.
        type: string
      bucketAcl:
        description: Canned ACL used when creating buckets.
        example: private
        type: string
      chunkSize:
        default: 5Mi
        description: Chunk size to use for uploading.
        type: string
      copyCutoff:
        default: 4.656Gi
        description: Cutoff for switching to multipart copy.
        type: string
      decompress:
        default: false
        description: If set this will decompress gzip encoded objects.
        type: boolean
      disableChecksum:
        default: false
        description: Don't store MD5 checksum with object metadata.
        type: boolean
      disableHttp2:
        default: false
        description: Disable usage of http2 for S3 backends.
        type: boolean
      downloadUrl:
        description: Custom endpoint for downloads.
        type: string
      encoding:
        default: Slash,InvalidUtf8,Dot
        description: The encoding for the backend.
        type: string
      envAuth:
        default: false
        description: Get AWS credentials from runtime (environment variables or EC2/ECS
          meta data if no env vars).
        example: false
        type: boolean
      forcePathStyle:
        default: true
        description: If true use path style access if false use virtual hosted style.
        type: boolean
      listChunk:
        default: 1000
        description: Size of listing chunk (response list for each ListObject S3 request).
        type: integer
      listUrlEncode:
        default: unset
        description: 'Whether to url encode listings: true/false/unset'
        type: string
      listVersion:
        default: 0
        description: 'Version of ListObjects to use: 1,2 or 0 for auto.'
        type: integer
      maxUploadParts:
        default: 10000
        description: Maximum number of parts in a multipart upload.
        type: integer
      memoryPoolFlushTime:
        default: 1m0s
        description: How often internal memory buffer pools will be flushed.
        type: string
      memoryPoolUseMmap:
        default: false
        description: Whether to use mmap buffers in internal memory pool.
        type: boolean
      mightGzip:
        default: unset
        description: Set this if the backend might gzip objects.
        type: string
      noCheckBucket:
        default: false
        description: If set, don't attempt to check the bucket exists or create it.
        type: boolean
      noHead:
        default: false
        description: If set, don't HEAD uploaded objects to check integrity.
        type: boolean
      noHeadObject:
        default: false
        description: If set, do not do HEAD before GET when getting objects.
        type: boolean
      noSystemMetadata:
        default: false
        description: Suppress setting and reading of system metadata
        type: boolean
      profile:
        description: Profile to use in the shared credentials file.
        type: string
      secretAccessKey:
        description: AWS Secret Access Key (password).
        type: string
      sessionToken:
        description: An AWS session token.
        type: string
      sharedCredentialsFile:
        description: Path to the shared credentials file.
        type: string
      uploadConcurrency:
        default: 4
        description: Concurrency for multipart uploads.
        type: integer
      uploadCutoff:
        default: 200Mi
        description: Cutoff for switching to chunked upload.
        type: string
      useMultipartEtag:
        default: unset
        description: Whether to use ETag in multipart uploads for verification
        type: string
      usePresignedRequest:
        default: false
        description: Whether to use a presigned request or PutObject for single part
          uploads
        type: boolean
      v2Auth:
        default: false
        description: If true use v2 authentication.
        type: boolean
      versionAt:
        default: "off"
        description: Show file versions as they were at the specified time.
        type: string
      versions:
        default: false
        description: Include old versions in directory listings.
        type: boolean
    type: object
  storage.s3IONOSConfig:
    properties:
      accessKeyId:
        description: AWS Access Key ID.
        type: string
      acl:
        description: Canned ACL used when creating buckets and storing or copying
          objects.
        type: string
      bucketAcl:
        description: Canned ACL used when creating buckets.
        example: private
        type: string
      chunkSize:
        default: 5Mi
        description: Chunk size to use for uploading.
        type: string
      copyCutoff:
        default: 4.656Gi
        description: Cutoff for switching to multipart copy.
        type: string
      decompress:
        default: false
        description: If set this will decompress gzip encoded objects.
        type: boolean
      disableChecksum:
        default: false
        description: Don't store MD5 checksum with object metadata.
        type: boolean
      disableHttp2:
        default: false
        description: Disable usage of http2 for S3 backends.
        type: boolean
      downloadUrl:
        description: Custom endpoint for downloads.
        type: string
      encoding:
        default: Slash,InvalidUtf8,Dot
        description: The encoding for the backend.
        type: string
      endpoint:
        description: Endpoint for IONOS S3 Object Storage.
        example: s3-eu-central-1.ionoscloud.com
        type: string
      envAuth:
        default: false
        description: Get AWS credentials from runtime (environment variables or EC2/ECS
          meta data if no env vars).
        example: false
        type: boolean
      forcePathStyle:
        default: true
        description: If true use path style access if false use virtual hosted style.
        type: boolean
      listChunk:
        default: 1000
        description: Size of listing chunk (response list for each ListObject S3 request).
        type: integer
      listUrlEncode:
        default: unset
        description: 'Whether to url encode listings: true/false/unset'
        type: string
      listVersion:
        default: 0
        description: 'Version of ListObjects to use: 1,2 or 0 for auto.'
        type: integer
      maxUploadParts:
        default: 10000
        description: Maximum number of parts in a multipart upload.
        type: integer
      memoryPoolFlushTime:
        default: 1m0s
        description: How often internal memory buffer pools will be flushed.
        type: string
      memoryPoolUseMmap:
        default: false
        description: Whether to use mmap buffers in internal memory pool.
        type: boolean
      mightGzip:
        default: unset
        description: Set this if the backend might gzip objects.
        type: string
      noCheckBucket:
        default: false
        description: If set, don't attempt to check the bucket exists or create it.
        type: boolean
      noHead:
        default: false
        description: If set, don't HEAD uploaded objects to check integrity.
        type: boolean
      noHeadObject:
        default: false
        description: If set, do not do HEAD before GET when getting objects.
        type: boolean
      noSystemMetadata:
        default: false
        description: Suppress setting and reading of system metadata
        type: boolean
      profile:
        description: Profile to use in the shared credentials file.
        type: string
      region:
        description: Region where your bucket will be created and your data stored.
        example: de
        type: string
      secretAccessKey:
        description: AWS Secret Access Key (password).
        type: string
      sessionToken:
        description: An AWS session token.
        type: string
      sharedCredentialsFile:
        description: Path to the shared credentials file.
        type: string
      uploadConcurrency:
        default: 4
        description: Concurrency for multipart uploads.
        type: integer
      uploadCutoff:
        default: 200Mi
        description: Cutoff for switching to chunked upload.
        type: string
      useMultipartEtag:
        default: unset
        description: Whether to use ETag in multipart uploads for verification
        type: string
      usePresignedRequest:
        default: false
        description: Whether to use a presigned request or PutObject for single part
          uploads
        type: boolean
      v2Auth:
        default: false
        description: If true use v2 authentication.
        type: boolean
      versionAt:
        default: "off"
        description: Show file versions as they were at the specified time.
        type: string
      versions:
        default: false
        description: Include old versions in directory listings.
        type: boolean
    type: object
  storage.s3LiaraConfig:
    properties:
      accessKeyId:
        description: AWS Access Key ID.
        type: string
      acl:
        description: Canned ACL used when creating buckets and storing or copying
          objects.
        type: string
      bucketAcl:
        description: Canned ACL used when creating buckets.
        example: private
        type: string
      chunkSize:
        default: 5Mi
        description: Chunk size to use for uploading.
        type: string
      copyCutoff:
        default: 4.656Gi
        description: Cutoff for switching to multipart copy.
        type: string
      decompress:
        default: false
        description: If set this will decompress gzip encoded objects.
        type: boolean
      disableChecksum:
        default: false
        description: Don't store MD5 checksum with object metadata.
        type: boolean
      disableHttp2:
        default: false
        description: Disable usage of http2 for S3 backends.
        type: boolean
      downloadUrl:
        description: Custom endpoint for downloads.
        type: string
      encoding:
        default: Slash,InvalidUtf8,Dot
        description: The encoding for the backend.
        type: string
      endpoint:
        description: Endpoint for Liara Object Storage API.
        example: storage.iran.liara.space
        type: string
      envAuth:
        default: false
        description: Get AWS credentials from runtime (environment variables or EC2/ECS
          meta data if no env vars).
        example: false
        type: boolean
      forcePathStyle:
        default: true
        description: If true use path style access if false use virtual hosted style.
        type: boolean
      listChunk:
        default: 1000
        description: Size of listing chunk (response list for each ListObject S3 request).
        type: integer
      listUrlEncode:
        default: unset
        description: 'Whether to url encode listings: true/false/unset'
        type: string
      listVersion:
        default: 0
        description: 'Version of ListObjects to use: 1,2 or 0 for auto.'
        type: integer
      maxUploadParts:
        default: 10000
        description: Maximum number of parts in a multipart upload.
        type: integer
      memoryPoolFlushTime:
        default: 1m0s
        description: How often internal memory buffer pools will be flushed.
        type: string
      memoryPoolUseMmap:
        default: false
        description: Whether to use mmap buffers in internal memory pool.
        type: boolean
      mightGzip:
        default: unset
        description: Set this if the backend might gzip objects.
        type: string
      noCheckBucket:
        default: false
        description: If set, don't attempt to check the bucket exists or create it.
        type: boolean
      noHead:
        default: false
        description: If set, don't HEAD uploaded objects to check integrity.
        type: boolean
      noHeadObject:
        default: false
        description: If set, do not do HEAD before GET when getting objects.
        type: boolean
      noSystemMetadata:
        default: false
        description: Suppress setting and reading of system metadata
        type: boolean
      profile:
        description: Profile to use in the shared credentials file.
        type: string
      secretAccessKey:
        description: AWS Secret Access Key (password).
        type: string
      sessionToken:
        description: An AWS session token.
        type: string
      sharedCredentialsFile:
        description: Path to the shared credentials file.
        type: string
      storageClass:
        description: The storage class to use when storing new objects in Liara
        example: STANDARD
        type: string
      uploadConcurrency:
        default: 4
        description: Concurrency for multipart uploads.
        type: integer
      uploadCutoff:
        default: 200Mi
        description: Cutoff for switching to chunked upload.
        type: string
      useMultipartEtag:
        default: unset
        description: Whether to use ETag in multipart uploads for verification
        type: string
      usePresignedRequest:
        default: false
        description: Whether to use a presigned request or PutObject for single part
          uploads
        type: boolean
      v2Auth:
        default: false
        description: If true use v2 authentication.
        type: boolean
      versionAt:
        default: "off"
        description: Show file versions as they were at the specified time.
        type: string
      versions:
        default: false
        description: Include old versions in directory listings.
        type: boolean
    type: object
  storage.s3LyveCloudConfig:
    properties:
      accessKeyId:
        description: AWS Access Key ID.
        type: string
      acl:
        description: Canned ACL used when creating buckets and storing or copying
          objects.
        type: string
      bucketAcl:
        description: Canned ACL used when creating buckets.
        example: private
        type: string
      chunkSize:
        default: 5Mi
        description: Chunk size to use for uploading.
        type: string
      copyCutoff:
        default: 4.656Gi
        description: Cutoff for switching to multipart copy.
        type: string
      decompress:
        default: false
        description: If set this will decompress gzip encoded objects.
        type: boolean
      disableChecksum:
        default: false
        description: Don't store MD5 checksum with object metadata.
        type: boolean
      disableHttp2:
        default: false
        description: Disable usage of http2 for S3 backends.
        type: boolean
      downloadUrl:
        description: Custom endpoint for downloads.
        type: string
      encoding:
        default: Slash,InvalidUtf8,Dot
        description: The encoding for the backend.
        type: string
      endpoint:
        description: Endpoint for S3 API.
        example: s3.us-east-1.lyvecloud.seagate.com
        type: string
      envAuth:
        default: false
        description: Get AWS credentials from runtime (environment variables or EC2/ECS
          meta data if no env vars).
        example: false
        type: boolean
      forcePathStyle:
        default: true
        description: If true use path style access if false use virtual hosted style.
        type: boolean
      listChunk:
        default: 1000
        description: Size of listing chunk (response list for each ListObject S3 request).
        type: integer
      listUrlEncode:
        default: unset
        description: 'Whether to url encode listings: true/false/unset'
        type: string
      listVersion:
        default: 0
        description: 'Version of ListObjects to use: 1,2 or 0 for auto.'
        type: integer
      locationConstraint:
        description: Location constraint - must be set to match the Region.
        type: string
      maxUploadParts:
        default: 10000
        description: Maximum number of parts in a multipart upload.
        type: integer
      memoryPoolFlushTime:
        default: 1m0s
        description: How often internal memory buffer pools will be flushed.
        type: string
      memoryPoolUseMmap:
        default: false
        description: Whether to use mmap buffers in internal memory pool.
        type: boolean
      mightGzip:
        default: unset
        description: Set this if the backend might gzip objects.
        type: string
      noCheckBucket:
        default: false
        description: If set, don't attempt to check the bucket exists or create it.
        type: boolean
      noHead:
        default: false
        description: If set, don't HEAD uploaded objects to check integrity.
        type: boolean
      noHeadObject:
        default: false
        description: If set, do not do HEAD before GET when getting objects.
        type: boolean
      noSystemMetadata:
        default: false
        description: Suppress setting and reading of system metadata
        type: boolean
      profile:
        description: Profile to use in the shared credentials file.
        type: string
      region:
        description: Region to connect to.
        example: ""
        type: string
      secretAccessKey:
        description: AWS Secret Access Key (password).
        type: string
      sessionToken:
        description: An AWS session token.
        type: string
      sharedCredentialsFile:
        description: Path to the shared credentials file.
        type: string
      uploadConcurrency:
        default: 4
        description: Concurrency for multipart uploads.
        type: integer
      uploadCutoff:
        default: 200Mi
        description: Cutoff for switching to chunked upload.
        type: string
      useMultipartEtag:
        default: unset
        description: Whether to use ETag in multipart uploads for verification
        type: string
      usePresignedRequest:
        default: false
        description: Whether to use a presigned request or PutObject for single part
          uploads
        type: boolean
      v2Auth:
        default: false
        description: If true use v2 authentication.
        type: boolean
      versionAt:
        default: "off"
        description: Show file versions as they were at the specified time.
        type: string
      versions:
        default: false
        description: Include old versions in directory listings.
        type: boolean
    type: object
  storage.s3MinioConfig:
    properties:
      accessKeyId:
        description: AWS Access Key ID.
        type: string
      acl:
        description: Canned ACL used when creating buckets and storing or copying
          objects.
        type: string
      bucketAcl:
        description: Canned ACL used when creating buckets.
        example: private
        type: string
      chunkSize:
        default: 5Mi
        description: Chunk size to use for uploading.
        type: string
      copyCutoff:
        default: 4.656Gi
        description: Cutoff for switching to multipart copy.
        type: string
      decompress:
        default: false
        description: If set this will decompress gzip encoded objects.
        type: boolean
      disableChecksum:
        default: false
        description: Don't store MD5 checksum with object metadata.
        type: boolean
      disableHttp2:
        default: false
        description: Disable usage of http2 for S3 backends.
        type: boolean
      downloadUrl:
        description: Custom endpoint for downloads.
        type: string
      encoding:
        default: Slash,InvalidUtf8,Dot
        description: The encoding for the backend.
        type: string
      endpoint:
        description: Endpoint for S3 API.
        type: string
      envAuth:
        default: false
        description: Get AWS credentials from runtime (environment variables or EC2/ECS
          meta data if no env vars).
        example: false
        type: boolean
      forcePathStyle:
        default: true
        description: If true use path style access if false use virtual hosted style.
        type: boolean
      listChunk:
        default: 1000
        description: Size of listing chunk (response list for each ListObject S3 request).
        type: integer
      listUrlEncode:
        default: unset
        description: 'Whether to url encode listings: true/false/unset'
        type: string
      listVersion:
        default: 0
        description: 'Version of ListObjects to use: 1,2 or 0 for auto.'
        type: integer
      locationConstraint:
        description: Location constraint - must be set to match the Region.
        type: string
      maxUploadParts:
        default: 10000
        description: Maximum number of parts in a multipart upload.
        type: integer
      memoryPoolFlushTime:
        default: 1m0s
        description: How often internal memory buffer pools will be flushed.
        type: string
      memoryPoolUseMmap:
        default: false
        description: Whether to use mmap buffers in internal memory pool.
        type: boolean
      mightGzip:
        default: unset
        description: Set this if the backend might gzip objects.
        type: string
      noCheckBucket:
        default: false
        description: If set, don't attempt to check the bucket exists or create it.
        type: boolean
      noHead:
        default: false
        description: If set, don't HEAD uploaded objects to check integrity.
        type: boolean
      noHeadObject:
        default: false
        description: If set, do not do HEAD before GET when getting objects.
        type: boolean
      noSystemMetadata:
        default: false
        description: Suppress setting and reading of system metadata
        type: boolean
      profile:
        description: Profile to use in the shared credentials file.
        type: string
      region:
        description: Region to connect to.
        example: ""
        type: string
      secretAccessKey:
        description: AWS Secret Access Key (password).
        type: string
      serverSideEncryption:
        description: The server-side encryption algorithm used when storing this object
          in S3.
        example: ""
        type: string
      sessionToken:
        description: An AWS session token.
        type: string
      sharedCredentialsFile:
        description: Path to the shared credentials file.
        type: string
      sseCustomerAlgorithm:
        description: If using SSE-C, the server-side encryption algorithm used when
          storing this object in S3.
        example: ""
        type: string
      sseCustomerKey:
        description: To use SSE-C you may provide the secret encryption key used to
          encrypt/decrypt your data.
        example: ""
        type: string
      sseCustomerKeyBase64:
        description: If using SSE-C you must provide the secret encryption key encoded
          in base64 format to encrypt/decrypt your data.
        example: ""
        type: string
      sseCustomerKeyMd5:
        description: If using SSE-C you may provide the secret encryption key MD5
          checksum (optional).
        example: ""
        type: string
      sseKmsKeyId:
        description: If using KMS ID you must provide the ARN of Key.
        example: ""
        type: string
      uploadConcurrency:
        default: 4
        description: Concurrency for multipart uploads.
        type: integer
      uploadCutoff:
        default: 200Mi
        description: Cutoff for switching to chunked upload.
        type: string
      useMultipartEtag:
        default: unset
        description: Whether to use ETag in multipart uploads for verification
        type: string
      usePresignedRequest:
        default: false
        description: Whether to use a presigned request or PutObject for single part
          uploads
        type: boolean
      v2Auth:
        default: false
        description: If true use v2 authentication.
        type: boolean
      versionAt:
        default: "off"
        description: Show file versions as they were at the specified time.
        type: string
      versions:
        default: false
        description: Include old versions in directory listings.
        type: boolean
    type: object
  storage.s3NeteaseConfig:
    properties:
      accessKeyId:
        description: AWS Access Key ID.
        type: string
      acl:
        description: Canned ACL used when creating buckets and storing or copying
          objects.
        type: string
      bucketAcl:
        description: Canned ACL used when creating buckets.
        example: private
        type: string
      chunkSize:
        default: 5Mi
        description: Chunk size to use for uploading.
        type: string
      copyCutoff:
        default: 4.656Gi
        description: Cutoff for switching to multipart copy.
        type: string
      decompress:
        default: false
        description: If set this will decompress gzip encoded objects.
        type: boolean
      disableChecksum:
        default: false
        description: Don't store MD5 checksum with object metadata.
        type: boolean
      disableHttp2:
        default: false
        description: Disable usage of http2 for S3 backends.
        type: boolean
      downloadUrl:
        description: Custom endpoint for downloads.
        type: string
      encoding:
        default: Slash,InvalidUtf8,Dot
        description: The encoding for the backend.
        type: string
      endpoint:
        description: Endpoint for S3 API.
        type: string
      envAuth:
        default: false
        description: Get AWS credentials from runtime (environment variables or EC2/ECS
          meta data if no env vars).
        example: false
        type: boolean
      forcePathStyle:
        default: true
        description: If true use path style access if false use virtual hosted style.
        type: boolean
      listChunk:
        default: 1000
        description: Size of listing chunk (response list for each ListObject S3 request).
        type: integer
      listUrlEncode:
        default: unset
        description: 'Whether to url encode listings: true/false/unset'
        type: string
      listVersion:
        default: 0
        description: 'Version of ListObjects to use: 1,2 or 0 for auto.'
        type: integer
      locationConstraint:
        description: Location constraint - must be set to match the Region.
        type: string
      maxUploadParts:
        default: 10000
        description: Maximum number of parts in a multipart upload.
        type: integer
      memoryPoolFlushTime:
        default: 1m0s
        description: How often internal memory buffer pools will be flushed.
        type: string
      memoryPoolUseMmap:
        default: false
        description: Whether to use mmap buffers in internal memory pool.
        type: boolean
      mightGzip:
        default: unset
        description: Set this if the backend might gzip objects.
        type: string
      noCheckBucket:
        default: false
        description: If set, don't attempt to check the bucket exists or create it.
        type: boolean
      noHead:
        default: false
        description: If set, don't HEAD uploaded objects to check integrity.
        type: boolean
      noHeadObject:
        default: false
        description: If set, do not do HEAD before GET when getting objects.
        type: boolean
      noSystemMetadata:
        default: false
        description: Suppress setting and reading of system metadata
        type: boolean
      profile:
        description: Profile to use in the shared credentials file.
        type: string
      region:
        description: Region to connect to.
        example: ""
        type: string
      secretAccessKey:
        description: AWS Secret Access Key (password).
        type: string
      sessionToken:
        description: An AWS session token.
        type: string
      sharedCredentialsFile:
        description: Path to the shared credentials file.
        type: string
      uploadConcurrency:
        default: 4
        description: Concurrency for multipart uploads.
        type: integer
      uploadCutoff:
        default: 200Mi
        description: Cutoff for switching to chunked upload.
        type: string
      useMultipartEtag:
        default: unset
        description: Whether to use ETag in multipart uploads for verification
        type: string
      usePresignedRequest:
        default: false
        description: Whether to use a presigned request or PutObject for single part
          uploads
        type: boolean
      v2Auth:
        default: false
        description: If true use v2 authentication.
        type: boolean
      versionAt:
        default: "off"
        description: Show file versions as they were at the specified time.
        type: string
      versions:
        default: false
        description: Include old versions in directory listings.
        type: boolean
    type: object
  storage.s3OtherConfig:
    properties:
      accessKeyId:
        description: AWS Access Key ID.
        type: string
      acl:
        description: Canned ACL used when creating buckets and storing or copying
          objects.
        type: string
      bucketAcl:
        description: Canned ACL used when creating buckets.
        example: private
        type: string
      chunkSize:
        default: 5Mi
        description: Chunk size to use for uploading.
        type: string
      copyCutoff:
        default: 4.656Gi
        description: Cutoff for switching to multipart copy.
        type: string
      decompress:
        default: false
        description: If set this will decompress gzip encoded objects.
        type: boolean
      disableChecksum:
        default: false
        description: Don't store MD5 checksum with object metadata.
        type: boolean
      disableHttp2:
        default: false
        description: Disable usage of http2 for S3 backends.
        type: boolean
      downloadUrl:
        description: Custom endpoint for downloads.
        type: string
      encoding:
        default: Slash,InvalidUtf8,Dot
        description: The encoding for the backend.
        type: string
      endpoint:
        description: Endpoint for S3 API.
        type: string
      envAuth:
        default: false
        description: Get AWS credentials from runtime (environment variables or EC2/ECS
          meta data if no env vars).
        example: false
        type: boolean
      forcePathStyle:
        default: true
        description: If true use path style access if false use virtual hosted style.
        type: boolean
      listChunk:
        default: 1000
        description: Size of listing chunk (response list for each ListObject S3 request).
        type: integer
      listUrlEncode:
        default: unset
        description: 'Whether to url encode listings: true/false/unset'
        type: string
      listVersion:
        default: 0
        description: 'Version of ListObjects to use: 1,2 or 0 for auto.'
        type: integer
      locationConstraint:
        description: Location constraint - must be set to match the Region.
        type: string
      maxUploadParts:
        default: 10000
        description: Maximum number of parts in a multipart upload.
        type: integer
      memoryPoolFlushTime:
        default: 1m0s
        description: How often internal memory buffer pools will be flushed.
        type: string
      memoryPoolUseMmap:
        default: false
        description: Whether to use mmap buffers in internal memory pool.
        type: boolean
      mightGzip:
        default: unset
        description: Set this if the backend might gzip objects.
        type: string
      noCheckBucket:
        default: false
        description: If set, don't attempt to check the bucket exists or create it.
        type: boolean
      noHead:
        default: false
        description: If set, don't HEAD uploaded objects to check integrity.
        type: boolean
      noHeadObject:
        default: false
        description: If set, do not do HEAD before GET when getting objects.
        type: boolean
      noSystemMetadata:
        default: false
        description: Suppress setting and reading of system metadata
        type: boolean
      profile:
        description: Profile to use in the shared credentials file.
        type: string
      region:
        description: Region to connect to.
        example: ""
        type: string
      secretAccessKey:
        description: AWS Secret Access Key (password).
        type: string
      sessionToken:
        description: An AWS session token.
        type: string
      sharedCredentialsFile:
        description: Path to the shared credentials file.
        type: string
      uploadConcurrency:
        default: 4
        description: Concurrency for multipart uploads.
        type: integer
      uploadCutoff:
        default: 200Mi
        description: Cutoff for switching to chunked upload.
        type: string
      useMultipartEtag:
        default: unset
        description: Whether to use ETag in multipart uploads for verification
        type: string
      usePresignedRequest:
        default: false
        description: Whether to use a presigned request or PutObject for single part
          uploads
        type: boolean
      v2Auth:
        default: false
        description: If true use v2 authentication.
        type: boolean
      versionAt:
        default: "off"
        description: Show file versions as they were at the specified time.
        type: string
      versions:
        default: false
        description: Include old versions in directory listings.
        type: boolean
    type: object
  storage.s3QiniuConfig:
    properties:
      accessKeyId:
        description: AWS Access Key ID.
        type: string
      acl:
        description: Canned ACL used when creating buckets and storing or copying
          objects.
        type: string
      bucketAcl:
        description: Canned ACL used when creating buckets.
        example: private
        type: string
      chunkSize:
        default: 5Mi
        description: Chunk size to use for uploading.
        type: string
      copyCutoff:
        default: 4.656Gi
        description: Cutoff for switching to multipart copy.
        type: string
      decompress:
        default: false
        description: If set this will decompress gzip encoded objects.
        type: boolean
      disableChecksum:
        default: false
        description: Don't store MD5 checksum with object metadata.
        type: boolean
      disableHttp2:
        default: false
        description: Disable usage of http2 for S3 backends.
        type: boolean
      downloadUrl:
        description: Custom endpoint for downloads.
        type: string
      encoding:
        default: Slash,InvalidUtf8,Dot
        description: The encoding for the backend.
        type: string
      endpoint:
        description: Endpoint for Qiniu Object Storage.
        example: s3-cn-east-1.qiniucs.com
        type: string
      envAuth:
        default: false
        description: Get AWS credentials from runtime (environment variables or EC2/ECS
          meta data if no env vars).
        example: false
        type: boolean
      forcePathStyle:
        default: true
        description: If true use path style access if false use virtual hosted style.
        type: boolean
      listChunk:
        default: 1000
        description: Size of listing chunk (response list for each ListObject S3 request).
        type: integer
      listUrlEncode:
        default: unset
        description: 'Whether to url encode listings: true/false/unset'
        type: string
      listVersion:
        default: 0
        description: 'Version of ListObjects to use: 1,2 or 0 for auto.'
        type: integer
      locationConstraint:
        description: Location constraint - must be set to match the Region.
        example: cn-east-1
        type: string
      maxUploadParts:
        default: 10000
        description: Maximum number of parts in a multipart upload.
        type: integer
      memoryPoolFlushTime:
        default: 1m0s
        description: How often internal memory buffer pools will be flushed.
        type: string
      memoryPoolUseMmap:
        default: false
        description: Whether to use mmap buffers in internal memory pool.
        type: boolean
      mightGzip:
        default: unset
        description: Set this if the backend might gzip objects.
        type: string
      noCheckBucket:
        default: false
        description: If set, don't attempt to check the bucket exists or create it.
        type: boolean
      noHead:
        default: false
        description: If set, don't HEAD uploaded objects to check integrity.
        type: boolean
      noHeadObject:
        default: false
        description: If set, do not do HEAD before GET when getting objects.
        type: boolean
      noSystemMetadata:
        default: false
        description: Suppress setting and reading of system metadata
        type: boolean
      profile:
        description: Profile to use in the shared credentials file.
        type: string
      region:
        description: Region to connect to.
        example: cn-east-1
        type: string
      secretAccessKey:
        description: AWS Secret Access Key (password).
        type: string
      sessionToken:
        description: An AWS session token.
        type: string
      sharedCredentialsFile:
        description: Path to the shared credentials file.
        type: string
      storageClass:
        description: The storage class to use when storing new objects in Qiniu.
        example: STANDARD
        type: string
      uploadConcurrency:
        default: 4
        description: Concurrency for multipart uploads.
        type: integer
      uploadCutoff:
        default: 200Mi
        description: Cutoff for switching to chunked upload.
        type: string
      useMultipartEtag:
        default: unset
        description: Whether to use ETag in multipart uploads for verification
        type: string
      usePresignedRequest:
        default: false
        description: Whether to use a presigned request or PutObject for single part
          uploads
        type: boolean
      v2Auth:
        default: false
        description: If true use v2 authentication.
        type: boolean
      versionAt:
        default: "off"
        description: Show file versions as they were at the specified time.
        type: string
      versions:
        default: false
        description: Include old versions in directory listings.
        type: boolean
    type: object
  storage.s3RackCorpConfig:
    properties:
      accessKeyId:
        description: AWS Access Key ID.
        type: string
      acl:
        description: Canned ACL used when creating buckets and storing or copying
          objects.
        type: string
      bucketAcl:
        description: Canned ACL used when creating buckets.
        example: private
        type: string
      chunkSize:
        default: 5Mi
        description: Chunk size to use for uploading.
        type: string
      copyCutoff:
        default: 4.656Gi
        description: Cutoff for switching to multipart copy.
        type: string
      decompress:
        default: false
        description: If set this will decompress gzip encoded objects.
        type: boolean
      disableChecksum:
        default: false
        description: Don't store MD5 checksum with object metadata.
        type: boolean
      disableHttp2:
        default: false
        description: Disable usage of http2 for S3 backends.
        type: boolean
      downloadUrl:
        description: Custom endpoint for downloads.
        type: string
      encoding:
        default: Slash,InvalidUtf8,Dot
        description: The encoding for the backend.
        type: string
      endpoint:
        description: Endpoint for RackCorp Object Storage.
        example: s3.rackcorp.com
        type: string
      envAuth:
        default: false
        description: Get AWS credentials from runtime (environment variables or EC2/ECS
          meta data if no env vars).
        example: false
        type: boolean
      forcePathStyle:
        default: true
        description: If true use path style access if false use virtual hosted style.
        type: boolean
      listChunk:
        default: 1000
        description: Size of listing chunk (response list for each ListObject S3 request).
        type: integer
      listUrlEncode:
        default: unset
        description: 'Whether to url encode listings: true/false/unset'
        type: string
      listVersion:
        default: 0
        description: 'Version of ListObjects to use: 1,2 or 0 for auto.'
        type: integer
      locationConstraint:
        description: Location constraint - the location where your bucket will be
          located and your data stored.
        example: global
        type: string
      maxUploadParts:
        default: 10000
        description: Maximum number of parts in a multipart upload.
        type: integer
      memoryPoolFlushTime:
        default: 1m0s
        description: How often internal memory buffer pools will be flushed.
        type: string
      memoryPoolUseMmap:
        default: false
        description: Whether to use mmap buffers in internal memory pool.
        type: boolean
      mightGzip:
        default: unset
        description: Set this if the backend might gzip objects.
        type: string
      noCheckBucket:
        default: false
        description: If set, don't attempt to check the bucket exists or create it.
        type: boolean
      noHead:
        default: false
        description: If set, don't HEAD uploaded objects to check integrity.
        type: boolean
      noHeadObject:
        default: false
        description: If set, do not do HEAD before GET when getting objects.
        type: boolean
      noSystemMetadata:
        default: false
        description: Suppress setting and reading of system metadata
        type: boolean
      profile:
        description: Profile to use in the shared credentials file.
        type: string
      region:
        description: region - the location where your bucket will be created and your
          data stored.
        example: global
        type: string
      secretAccessKey:
        description: AWS Secret Access Key (password).
        type: string
      sessionToken:
        description: An AWS session token.
        type: string
      sharedCredentialsFile:
        description: Path to the shared credentials file.
        type: string
      uploadConcurrency:
        default: 4
        description: Concurrency for multipart uploads.
        type: integer
      uploadCutoff:
        default: 200Mi
        description: Cutoff for switching to chunked upload.
        type: string
      useMultipartEtag:
        default: unset
        description: Whether to use ETag in multipart uploads for verification
        type: string
      usePresignedRequest:
        default: false
        description: Whether to use a presigned request or PutObject for single part
          uploads
        type: boolean
      v2Auth:
        default: false
        description: If true use v2 authentication.
        type: boolean
      versionAt:
        default: "off"
        description: Show file versions as they were at the specified time.
        type: string
      versions:
        default: false
        description: Include old versions in directory listings.
        type: boolean
    type: object
  storage.s3ScalewayConfig:
    properties:
      accessKeyId:
        description: AWS Access Key ID.
        type: string
      acl:
        description: Canned ACL used when creating buckets and storing or copying
          objects.
        type: string
      bucketAcl:
        description: Canned ACL used when creating buckets.
        example: private
        type: string
      chunkSize:
        default: 5Mi
        description: Chunk size to use for uploading.
        type: string
      copyCutoff:
        default: 4.656Gi
        description: Cutoff for switching to multipart copy.
        type: string
      decompress:
        default: false
        description: If set this will decompress gzip encoded objects.
        type: boolean
      disableChecksum:
        default: false
        description: Don't store MD5 checksum with object metadata.
        type: boolean
      disableHttp2:
        default: false
        description: Disable usage of http2 for S3 backends.
        type: boolean
      downloadUrl:
        description: Custom endpoint for downloads.
        type: string
      encoding:
        default: Slash,InvalidUtf8,Dot
        description: The encoding for the backend.
        type: string
      endpoint:
        description: Endpoint for Scaleway Object Storage.
        example: s3.nl-ams.scw.cloud
        type: string
      envAuth:
        default: false
        description: Get AWS credentials from runtime (environment variables or EC2/ECS
          meta data if no env vars).
        example: false
        type: boolean
      forcePathStyle:
        default: true
        description: If true use path style access if false use virtual hosted style.
        type: boolean
      listChunk:
        default: 1000
        description: Size of listing chunk (response list for each ListObject S3 request).
        type: integer
      listUrlEncode:
        default: unset
        description: 'Whether to url encode listings: true/false/unset'
        type: string
      listVersion:
        default: 0
        description: 'Version of ListObjects to use: 1,2 or 0 for auto.'
        type: integer
      maxUploadParts:
        default: 10000
        description: Maximum number of parts in a multipart upload.
        type: integer
      memoryPoolFlushTime:
        default: 1m0s
        description: How often internal memory buffer pools will be flushed.
        type: string
      memoryPoolUseMmap:
        default: false
        description: Whether to use mmap buffers in internal memory pool.
        type: boolean
      mightGzip:
        default: unset
        description: Set this if the backend might gzip objects.
        type: string
      noCheckBucket:
        default: false
        description: If set, don't attempt to check the bucket exists or create it.
        type: boolean
      noHead:
        default: false
        description: If set, don't HEAD uploaded objects to check integrity.
        type: boolean
      noHeadObject:
        default: false
        description: If set, do not do HEAD before GET when getting objects.
        type: boolean
      noSystemMetadata:
        default: false
        description: Suppress setting and reading of system metadata
        type: boolean
      profile:
        description: Profile to use in the shared credentials file.
        type: string
      region:
        description: Region to connect to.
        example: nl-ams
        type: string
      secretAccessKey:
        description: AWS Secret Access Key (password).
        type: string
      sessionToken:
        description: An AWS session token.
        type: string
      sharedCredentialsFile:
        description: Path to the shared credentials file.
        type: string
      storageClass:
        description: The storage class to use when storing new objects in S3.
        example: ""
        type: string
      uploadConcurrency:
        default: 4
        description: Concurrency for multipart uploads.
        type: integer
      uploadCutoff:
        default: 200Mi
        description: Cutoff for switching to chunked upload.
        type: string
      useMultipartEtag:
        default: unset
        description: Whether to use ETag in multipart uploads for verification
        type: string
      usePresignedRequest:
        default: false
        description: Whether to use a presigned request or PutObject for single part
          uploads
        type: boolean
      v2Auth:
        default: false
        description: If true use v2 authentication.
        type: boolean
      versionAt:
        default: "off"
        description: Show file versions as they were at the specified time.
        type: string
      versions:
        default: false
        description: Include old versions in directory listings.
        type: boolean
    type: object
  storage.s3SeaweedFSConfig:
    properties:
      accessKeyId:
        description: AWS Access Key ID.
        type: string
      acl:
        description: Canned ACL used when creating buckets and storing or copying
          objects.
        type: string
      bucketAcl:
        description: Canned ACL used when creating buckets.
        example: private
        type: string
      chunkSize:
        default: 5Mi
        description: Chunk size to use for uploading.
        type: string
      copyCutoff:
        default: 4.656Gi
        description: Cutoff for switching to multipart copy.
        type: string
      decompress:
        default: false
        description: If set this will decompress gzip encoded objects.
        type: boolean
      disableChecksum:
        default: false
        description: Don't store MD5 checksum with object metadata.
        type: boolean
      disableHttp2:
        default: false
        description: Disable usage of http2 for S3 backends.
        type: boolean
      downloadUrl:
        description: Custom endpoint for downloads.
        type: string
      encoding:
        default: Slash,InvalidUtf8,Dot
        description: The encoding for the backend.
        type: string
      endpoint:
        description: Endpoint for S3 API.
        example: localhost:8333
        type: string
      envAuth:
        default: false
        description: Get AWS credentials from runtime (environment variables or EC2/ECS
          meta data if no env vars).
        example: false
        type: boolean
      forcePathStyle:
        default: true
        description: If true use path style access if false use virtual hosted style.
        type: boolean
      listChunk:
        default: 1000
        description: Size of listing chunk (response list for each ListObject S3 request).
        type: integer
      listUrlEncode:
        default: unset
        description: 'Whether to url encode listings: true/false/unset'
        type: string
      listVersion:
        default: 0
        description: 'Version of ListObjects to use: 1,2 or 0 for auto.'
        type: integer
      locationConstraint:
        description: Location constraint - must be set to match the Region.
        type: string
      maxUploadParts:
        default: 10000
        description: Maximum number of parts in a multipart upload.
        type: integer
      memoryPoolFlushTime:
        default: 1m0s
        description: How often internal memory buffer pools will be flushed.
        type: string
      memoryPoolUseMmap:
        default: false
        description: Whether to use mmap buffers in internal memory pool.
        type: boolean
      mightGzip:
        default: unset
        description: Set this if the backend might gzip objects.
        type: string
      noCheckBucket:
        default: false
        description: If set, don't attempt to check the bucket exists or create it.
        type: boolean
      noHead:
        default: false
        description: If set, don't HEAD uploaded objects to check integrity.
        type: boolean
      noHeadObject:
        default: false
        description: If set, do not do HEAD before GET when getting objects.
        type: boolean
      noSystemMetadata:
        default: false
        description: Suppress setting and reading of system metadata
        type: boolean
      profile:
        description: Profile to use in the shared credentials file.
        type: string
      region:
        description: Region to connect to.
        example: ""
        type: string
      secretAccessKey:
        description: AWS Secret Access Key (password).
        type: string
      sessionToken:
        description: An AWS session token.
        type: string
      sharedCredentialsFile:
        description: Path to the shared credentials file.
        type: string
      uploadConcurrency:
        default: 4
        description: Concurrency for multipart uploads.
        type: integer
      uploadCutoff:
        default: 200Mi
        description: Cutoff for switching to chunked upload.
        type: string
      useMultipartEtag:
        default: unset
        description: Whether to use ETag in multipart uploads for verification
        type: string
      usePresignedRequest:
        default: false
        description: Whether to use a presigned request or PutObject for single part
          uploads
        type: boolean
      v2Auth:
        default: false
        description: If true use v2 authentication.
        type: boolean
      versionAt:
        default: "off"
        description: Show file versions as they were at the specified time.
        type: string
      versions:
        default: false
        description: Include old versions in directory listings.
        type: boolean
    type: object
  storage.s3StackPathConfig:
    properties:
      accessKeyId:
        description: AWS Access Key ID.
        type: string
      acl:
        description: Canned ACL used when creating buckets and storing or copying
          objects.
        type: string
      bucketAcl:
        description: Canned ACL used when creating buckets.
        example: private
        type: string
      chunkSize:
        default: 5Mi
        description: Chunk size to use for uploading.
        type: string
      copyCutoff:
        default: 4.656Gi
        description: Cutoff for switching to multipart copy.
        type: string
      decompress:
        default: false
        description: If set this will decompress gzip encoded objects.
        type: boolean
      disableChecksum:
        default: false
        description: Don't store MD5 checksum with object metadata.
        type: boolean
      disableHttp2:
        default: false
        description: Disable usage of http2 for S3 backends.
        type: boolean
      downloadUrl:
        description: Custom endpoint for downloads.
        type: string
      encoding:
        default: Slash,InvalidUtf8,Dot
        description: The encoding for the backend.
        type: string
      endpoint:
        description: Endpoint for StackPath Object Storage.
        example: s3.us-east-2.stackpathstorage.com
        type: string
      envAuth:
        default: false
        description: Get AWS credentials from runtime (environment variables or EC2/ECS
          meta data if no env vars).
        example: false
        type: boolean
      forcePathStyle:
        default: true
        description: If true use path style access if false use virtual hosted style.
        type: boolean
      listChunk:
        default: 1000
        description: Size of listing chunk (response list for each ListObject S3 request).
        type: integer
      listUrlEncode:
        default: unset
        description: 'Whether to url encode listings: true/false/unset'
        type: string
      listVersion:
        default: 0
        description: 'Version of ListObjects to use: 1,2 or 0 for auto.'
        type: integer
      maxUploadParts:
        default: 10000
        description: Maximum number of parts in a multipart upload.
        type: integer
      memoryPoolFlushTime:
        default: 1m0s
        description: How often internal memory buffer pools will be flushed.
        type: string
      memoryPoolUseMmap:
        default: false
        description: Whether to use mmap buffers in internal memory pool.
        type: boolean
      mightGzip:
        default: unset
        description: Set this if the backend might gzip objects.
        type: string
      noCheckBucket:
        default: false
        description: If set, don't attempt to check the bucket exists or create it.
        type: boolean
      noHead:
        default: false
        description: If set, don't HEAD uploaded objects to check integrity.
        type: boolean
      noHeadObject:
        default: false
        description: If set, do not do HEAD before GET when getting objects.
        type: boolean
      noSystemMetadata:
        default: false
        description: Suppress setting and reading of system metadata
        type: boolean
      profile:
        description: Profile to use in the shared credentials file.
        type: string
      region:
        description: Region to connect to.
        example: ""
        type: string
      secretAccessKey:
        description: AWS Secret Access Key (password).
        type: string
      sessionToken:
        description: An AWS session token.
        type: string
      sharedCredentialsFile:
        description: Path to the shared credentials file.
        type: string
      uploadConcurrency:
        default: 4
        description: Concurrency for multipart uploads.
        type: integer
      uploadCutoff:
        default: 200Mi
        description: Cutoff for switching to chunked upload.
        type: string
      useMultipartEtag:
        default: unset
        description: Whether to use ETag in multipart uploads for verification
        type: string
      usePresignedRequest:
        default: false
        description: Whether to use a presigned request or PutObject for single part
          uploads
        type: boolean
      v2Auth:
        default: false
        description: If true use v2 authentication.
        type: boolean
      versionAt:
        default: "off"
        description: Show file versions as they were at the specified time.
        type: string
      versions:
        default: false
        description: Include old versions in directory listings.
        type: boolean
    type: object
  storage.s3StorjConfig:
    properties:
      accessKeyId:
        description: AWS Access Key ID.
        type: string
      bucketAcl:
        description: Canned ACL used when creating buckets.
        example: private
        type: string
      chunkSize:
        default: 5Mi
        description: Chunk size to use for uploading.
        type: string
      copyCutoff:
        default: 4.656Gi
        description: Cutoff for switching to multipart copy.
        type: string
      decompress:
        default: false
        description: If set this will decompress gzip encoded objects.
        type: boolean
      disableChecksum:
        default: false
        description: Don't store MD5 checksum with object metadata.
        type: boolean
      disableHttp2:
        default: false
        description: Disable usage of http2 for S3 backends.
        type: boolean
      downloadUrl:
        description: Custom endpoint for downloads.
        type: string
      encoding:
        default: Slash,InvalidUtf8,Dot
        description: The encoding for the backend.
        type: string
      endpoint:
        description: Endpoint for Storj Gateway.
        example: gateway.storjshare.io
        type: string
      envAuth:
        default: false
        description: Get AWS credentials from runtime (environment variables or EC2/ECS
          meta data if no env vars).
        example: false
        type: boolean
      forcePathStyle:
        default: true
        description: If true use path style access if false use virtual hosted style.
        type: boolean
      listChunk:
        default: 1000
        description: Size of listing chunk (response list for each ListObject S3 request).
        type: integer
      listUrlEncode:
        default: unset
        description: 'Whether to url encode listings: true/false/unset'
        type: string
      listVersion:
        default: 0
        description: 'Version of ListObjects to use: 1,2 or 0 for auto.'
        type: integer
      maxUploadParts:
        default: 10000
        description: Maximum number of parts in a multipart upload.
        type: integer
      memoryPoolFlushTime:
        default: 1m0s
        description: How often internal memory buffer pools will be flushed.
        type: string
      memoryPoolUseMmap:
        default: false
        description: Whether to use mmap buffers in internal memory pool.
        type: boolean
      mightGzip:
        default: unset
        description: Set this if the backend might gzip objects.
        type: string
      noCheckBucket:
        default: false
        description: If set, don't attempt to check the bucket exists or create it.
        type: boolean
      noHead:
        default: false
        description: If set, don't HEAD uploaded objects to check integrity.
        type: boolean
      noHeadObject:
        default: false
        description: If set, do not do HEAD before GET when getting objects.
        type: boolean
      noSystemMetadata:
        default: false
        description: Suppress setting and reading of system metadata
        type: boolean
      profile:
        description: Profile to use in the shared credentials file.
        type: string
      secretAccessKey:
        description: AWS Secret Access Key (password).
        type: string
      sessionToken:
        description: An AWS session token.
        type: string
      sharedCredentialsFile:
        description: Path to the shared credentials file.
        type: string
      uploadConcurrency:
        default: 4
        description: Concurrency for multipart uploads.
        type: integer
      uploadCutoff:
        default: 200Mi
        description: Cutoff for switching to chunked upload.
        type: string
      useMultipartEtag:
        default: unset
        description: Whether to use ETag in multipart uploads for verification
        type: string
      usePresignedRequest:
        default: false
        description: Whether to use a presigned request or PutObject for single part
          uploads
        type: boolean
      v2Auth:
        default: false
        description: If true use v2 authentication.
        type: boolean
      versionAt:
        default: "off"
        description: Show file versions as they were at the specified time.
        type: string
      versions:
        default: false
        description: Include old versions in directory listings.
        type: boolean
    type: object
  storage.s3TencentCOSConfig:
    properties:
      accessKeyId:
        description: AWS Access Key ID.
        type: string
      acl:
        description: Canned ACL used when creating buckets and storing or copying
          objects.
        example: default
        type: string
      bucketAcl:
        description: Canned ACL used when creating buckets.
        example: private
        type: string
      chunkSize:
        default: 5Mi
        description: Chunk size to use for uploading.
        type: string
      copyCutoff:
        default: 4.656Gi
        description: Cutoff for switching to multipart copy.
        type: string
      decompress:
        default: false
        description: If set this will decompress gzip encoded objects.
        type: boolean
      disableChecksum:
        default: false
        description: Don't store MD5 checksum with object metadata.
        type: boolean
      disableHttp2:
        default: false
        description: Disable usage of http2 for S3 backends.
        type: boolean
      downloadUrl:
        description: Custom endpoint for downloads.
        type: string
      encoding:
        default: Slash,InvalidUtf8,Dot
        description: The encoding for the backend.
        type: string
      endpoint:
        description: Endpoint for Tencent COS API.
        example: cos.ap-beijing.myqcloud.com
        type: string
      envAuth:
        default: false
        description: Get AWS credentials from runtime (environment variables or EC2/ECS
          meta data if no env vars).
        example: false
        type: boolean
      forcePathStyle:
        default: true
        description: If true use path style access if false use virtual hosted style.
        type: boolean
      listChunk:
        default: 1000
        description: Size of listing chunk (response list for each ListObject S3 request).
        type: integer
      listUrlEncode:
        default: unset
        description: 'Whether to url encode listings: true/false/unset'
        type: string
      listVersion:
        default: 0
        description: 'Version of ListObjects to use: 1,2 or 0 for auto.'
        type: integer
      maxUploadParts:
        default: 10000
        description: Maximum number of parts in a multipart upload.
        type: integer
      memoryPoolFlushTime:
        default: 1m0s
        description: How often internal memory buffer pools will be flushed.
        type: string
      memoryPoolUseMmap:
        default: false
        description: Whether to use mmap buffers in internal memory pool.
        type: boolean
      mightGzip:
        default: unset
        description: Set this if the backend might gzip objects.
        type: string
      noCheckBucket:
        default: false
        description: If set, don't attempt to check the bucket exists or create it.
        type: boolean
      noHead:
        default: false
        description: If set, don't HEAD uploaded objects to check integrity.
        type: boolean
      noHeadObject:
        default: false
        description: If set, do not do HEAD before GET when getting objects.
        type: boolean
      noSystemMetadata:
        default: false
        description: Suppress setting and reading of system metadata
        type: boolean
      profile:
        description: Profile to use in the shared credentials file.
        type: string
      secretAccessKey:
        description: AWS Secret Access Key (password).
        type: string
      sessionToken:
        description: An AWS session token.
        type: string
      sharedCredentialsFile:
        description: Path to the shared credentials file.
        type: string
      storageClass:
        description: The storage class to use when storing new objects in Tencent
          COS.
        example: ""
        type: string
      uploadConcurrency:
        default: 4
        description: Concurrency for multipart uploads.
        type: integer
      uploadCutoff:
        default: 200Mi
        description: Cutoff for switching to chunked upload.
        type: string
      useMultipartEtag:
        default: unset
        description: Whether to use ETag in multipart uploads for verification
        type: string
      usePresignedRequest:
        default: false
        description: Whether to use a presigned request or PutObject for single part
          uploads
        type: boolean
      v2Auth:
        default: false
        description: If true use v2 authentication.
        type: boolean
      versionAt:
        default: "off"
        description: Show file versions as they were at the specified time.
        type: string
      versions:
        default: false
        description: Include old versions in directory listings.
        type: boolean
    type: object
  storage.s3WasabiConfig:
    properties:
      accessKeyId:
        description: AWS Access Key ID.
        type: string
      acl:
        description: Canned ACL used when creating buckets and storing or copying
          objects.
        type: string
      bucketAcl:
        description: Canned ACL used when creating buckets.
        example: private
        type: string
      chunkSize:
        default: 5Mi
        description: Chunk size to use for uploading.
        type: string
      copyCutoff:
        default: 4.656Gi
        description: Cutoff for switching to multipart copy.
        type: string
      decompress:
        default: false
        description: If set this will decompress gzip encoded objects.
        type: boolean
      disableChecksum:
        default: false
        description: Don't store MD5 checksum with object metadata.
        type: boolean
      disableHttp2:
        default: false
        description: Disable usage of http2 for S3 backends.
        type: boolean
      downloadUrl:
        description: Custom endpoint for downloads.
        type: string
      encoding:
        default: Slash,InvalidUtf8,Dot
        description: The encoding for the backend.
        type: string
      endpoint:
        description: Endpoint for S3 API.
        example: s3.wasabisys.com
        type: string
      envAuth:
        default: false
        description: Get AWS credentials from runtime (environment variables or EC2/ECS
          meta data if no env vars).
        example: false
        type: boolean
      forcePathStyle:
        default: true
        description: If true use path style access if false use virtual hosted style.
        type: boolean
      listChunk:
        default: 1000
        description: Size of listing chunk (response list for each ListObject S3 request).
        type: integer
      listUrlEncode:
        default: unset
        description: 'Whether to url encode listings: true/false/unset'
        type: string
      listVersion:
        default: 0
        description: 'Version of ListObjects to use: 1,2 or 0 for auto.'
        type: integer
      locationConstraint:
        description: Location constraint - must be set to match the Region.
        type: string
      maxUploadParts:
        default: 10000
        description: Maximum number of parts in a multipart upload.
        type: integer
      memoryPoolFlushTime:
        default: 1m0s
        description: How often internal memory buffer pools will be flushed.
        type: string
      memoryPoolUseMmap:
        default: false
        description: Whether to use mmap buffers in internal memory pool.
        type: boolean
      mightGzip:
        default: unset
        description: Set this if the backend might gzip objects.
        type: string
      noCheckBucket:
        default: false
        description: If set, don't attempt to check the bucket exists or create it.
        type: boolean
      noHead:
        default: false
        description: If set, don't HEAD uploaded objects to check integrity.
        type: boolean
      noHeadObject:
        default: false
        description: If set, do not do HEAD before GET when getting objects.
        type: boolean
      noSystemMetadata:
        default: false
        description: Suppress setting and reading of system metadata
        type: boolean
      profile:
        description: Profile to use in the shared credentials file.
        type: string
      region:
        description: Region to connect to.
        example: ""
        type: string
      secretAccessKey:
        description: AWS Secret Access Key (password).
        type: string
      sessionToken:
        description: An AWS session token.
        type: string
      sharedCredentialsFile:
        description: Path to the shared credentials file.
        type: string
      uploadConcurrency:
        default: 4
        description: Concurrency for multipart uploads.
        type: integer
      uploadCutoff:
        default: 200Mi
        description: Cutoff for switching to chunked upload.
        type: string
      useMultipartEtag:
        default: unset
        description: Whether to use ETag in multipart uploads for verification
        type: string
      usePresignedRequest:
        default: false
        description: Whether to use a presigned request or PutObject for single part
          uploads
        type: boolean
      v2Auth:
        default: false
        description: If true use v2 authentication.
        type: boolean
      versionAt:
        default: "off"
        description: Show file versions as they were at the specified time.
        type: string
      versions:
        default: false
        description: Include old versions in directory listings.
        type: boolean
    type: object
  storage.seafileConfig:
    properties:
      2fa:
        default: false
        description: Two-factor authentication ('true' if the account has 2FA enabled).
        type: boolean
      authToken:
        description: Authentication token.
        type: string
      createLibrary:
        default: false
        description: Should rclone create a library if it doesn't exist.
        type: boolean
      encoding:
        default: Slash,DoubleQuote,BackSlash,Ctl,InvalidUtf8
        description: The encoding for the backend.
        type: string
      library:
        description: Name of the library.
        type: string
      libraryKey:
        description: Library password (for encrypted libraries only).
        type: string
      pass:
        description: Password.
        type: string
      url:
        description: URL of seafile host to connect to.
        example: https://cloud.seafile.com/
        type: string
      user:
        description: User name (usually email address).
        type: string
    type: object
  storage.sftpConfig:
    properties:
      askPassword:
        default: false
        description: Allow asking for SFTP password when needed.
        type: boolean
      chunkSize:
        default: 32Ki
        description: Upload and download chunk size.
        type: string
      ciphers:
        description: Space separated list of ciphers to be used for session encryption,
          ordered by preference.
        type: string
      concurrency:
        default: 64
        description: The maximum number of outstanding requests for one file
        type: integer
      disableConcurrentReads:
        default: false
        description: If set don't use concurrent reads.
        type: boolean
      disableConcurrentWrites:
        default: false
        description: If set don't use concurrent writes.
        type: boolean
      disableHashcheck:
        default: false
        description: Disable the execution of SSH commands to determine if remote
          file hashing is available.
        type: boolean
      host:
        description: SSH host to connect to.
        type: string
      idleTimeout:
        default: 1m0s
        description: Max time before closing idle connections.
        type: string
      keyExchange:
        description: Space separated list of key exchange algorithms, ordered by preference.
        type: string
      keyFile:
        description: Path to PEM-encoded private key file.
        type: string
      keyFilePass:
        description: The passphrase to decrypt the PEM-encoded private key file.
        type: string
      keyPem:
        description: Raw PEM-encoded private key.
        type: string
      keyUseAgent:
        default: false
        description: When set forces the usage of the ssh-agent.
        type: boolean
      knownHostsFile:
        description: Optional path to known_hosts file.
        example: ~/.ssh/known_hosts
        type: string
      macs:
        description: Space separated list of MACs (message authentication code) algorithms,
          ordered by preference.
        type: string
      md5sumCommand:
        description: The command used to read md5 hashes.
        type: string
      pass:
        description: SSH password, leave blank to use ssh-agent.
        type: string
      pathOverride:
        description: Override path used by SSH shell commands.
        type: string
      port:
        default: 22
        description: SSH port number.
        type: integer
      pubkeyFile:
        description: Optional path to public key file.
        type: string
      serverCommand:
        description: Specifies the path or command to run a sftp server on the remote
          host.
        type: string
      setEnv:
        description: Environment variables to pass to sftp and commands
        type: string
      setModtime:
        default: true
        description: Set the modified time on the remote if set.
        type: boolean
      sha1sumCommand:
        description: The command used to read sha1 hashes.
        type: string
      shellType:
        description: The type of SSH shell on remote server, if any.
        example: none
        type: string
      skipLinks:
        default: false
        description: Set to skip any symlinks and any other non regular files.
        type: boolean
      subsystem:
        default: sftp
        description: Specifies the SSH2 subsystem on the remote host.
        type: string
      useFstat:
        default: false
        description: If set use fstat instead of stat.
        type: boolean
      useInsecureCipher:
        default: false
        description: Enable the use of insecure ciphers and key exchange methods.
        example: false
        type: boolean
      user:
        default: $USER
        description: SSH username.
        type: string
    type: object
  storage.sharefileConfig:
    properties:
      chunkSize:
        default: 64Mi
        description: Upload chunk size.
        type: string
      encoding:
        default: Slash,LtGt,DoubleQuote,Colon,Question,Asterisk,Pipe,BackSlash,Ctl,LeftSpace,LeftPeriod,RightSpace,RightPeriod,InvalidUtf8,Dot
        description: The encoding for the backend.
        type: string
      endpoint:
        description: Endpoint for API calls.
        type: string
      rootFolderId:
        description: ID of the root folder.
        example: ""
        type: string
      uploadCutoff:
        default: 128Mi
        description: Cutoff for switching to multipart upload.
        type: string
    type: object
  storage.siaConfig:
    properties:
      apiPassword:
        description: Sia Daemon API Password.
        type: string
      apiUrl:
        default: http://127.0.0.1:9980
        description: Sia daemon API URL, like http://sia.daemon.host:9980.
        type: string
      encoding:
        default: Slash,Question,Hash,Percent,Del,Ctl,InvalidUtf8,Dot
        description: The encoding for the backend.
        type: string
      userAgent:
        default: Sia-Agent
        description: Siad User Agent
        type: string
    type: object
  storage.smbConfig:
    properties:
      caseInsensitive:
        default: true
        description: Whether the server is configured to be case-insensitive.
        type: boolean
      domain:
        default: WORKGROUP
        description: Domain name for NTLM authentication.
        type: string
      encoding:
        default: Slash,LtGt,DoubleQuote,Colon,Question,Asterisk,Pipe,BackSlash,Ctl,RightSpace,RightPeriod,InvalidUtf8,Dot
        description: The encoding for the backend.
        type: string
      hideSpecialShare:
        default: true
        description: Hide special shares (e.g. print$) which users aren't supposed
          to access.
        type: boolean
      host:
        description: SMB server hostname to connect to.
        type: string
      idleTimeout:
        default: 1m0s
        description: Max time before closing idle connections.
        type: string
      pass:
        description: SMB password.
        type: string
      port:
        default: 445
        description: SMB port number.
        type: integer
      spn:
        description: Service principal name.
        type: string
      user:
        default: $USER
        description: SMB username.
        type: string
    type: object
  storage.storjExistingConfig:
    properties:
      accessGrant:
        description: Access grant.
        type: string
    type: object
  storage.storjNewConfig:
    properties:
      apiKey:
        description: API key.
        type: string
      passphrase:
        description: Encryption passphrase.
        type: string
      satelliteAddress:
        default: us1.storj.io
        description: Satellite address.
        example: us1.storj.io
        type: string
    type: object
  storage.sugarsyncConfig:
    properties:
      accessKeyId:
        description: Sugarsync Access Key ID.
        type: string
      appId:
        description: Sugarsync App ID.
        type: string
      authorization:
        description: Sugarsync authorization.
        type: string
      authorizationExpiry:
        description: Sugarsync authorization expiry.
        type: string
      deletedId:
        description: Sugarsync deleted folder id.
        type: string
      encoding:
        default: Slash,Ctl,InvalidUtf8,Dot
        description: The encoding for the backend.
        type: string
      hardDelete:
        default: false
        description: Permanently delete files if true
        type: boolean
      privateAccessKey:
        description: Sugarsync Private Access Key.
        type: string
      refreshToken:
        description: Sugarsync refresh token.
        type: string
      rootId:
        description: Sugarsync root id.
        type: string
      user:
        description: Sugarsync user.
        type: string
    type: object
  storage.swiftConfig:
    properties:
      applicationCredentialId:
        description: Application Credential ID (OS_APPLICATION_CREDENTIAL_ID).
        type: string
      applicationCredentialName:
        description: Application Credential Name (OS_APPLICATION_CREDENTIAL_NAME).
        type: string
      applicationCredentialSecret:
        description: Application Credential Secret (OS_APPLICATION_CREDENTIAL_SECRET).
        type: string
      auth:
        description: Authentication URL for server (OS_AUTH_URL).
        example: https://auth.api.rackspacecloud.com/v1.0
        type: string
      authToken:
        description: Auth Token from alternate authentication - optional (OS_AUTH_TOKEN).
        type: string
      authVersion:
        default: 0
        description: AuthVersion - optional - set to (1,2,3) if your auth URL has
          no version (ST_AUTH_VERSION).
        type: integer
      chunkSize:
        default: 5Gi
        description: Above this size files will be chunked into a _segments container.
        type: string
      domain:
        description: User domain - optional (v3 auth) (OS_USER_DOMAIN_NAME)
        type: string
      encoding:
        default: Slash,InvalidUtf8
        description: The encoding for the backend.
        type: string
      endpointType:
        default: public
        description: Endpoint type to choose from the service catalogue (OS_ENDPOINT_TYPE).
        example: public
        type: string
      envAuth:
        default: false
        description: Get swift credentials from environment variables in standard
          OpenStack form.
        example: false
        type: boolean
      key:
        description: API key or password (OS_PASSWORD).
        type: string
      leavePartsOnError:
        default: false
        description: If true avoid calling abort upload on a failure.
        type: boolean
      noChunk:
        default: false
        description: Don't chunk files during streaming upload.
        type: boolean
      noLargeObjects:
        default: false
        description: Disable support for static and dynamic large objects
        type: boolean
      region:
        description: Region name - optional (OS_REGION_NAME).
        type: string
      storagePolicy:
        description: The storage policy to use when creating a new container.
        example: ""
        type: string
      storageUrl:
        description: Storage URL - optional (OS_STORAGE_URL).
        type: string
      tenant:
        description: Tenant name - optional for v1 auth, this or tenant_id required
          otherwise (OS_TENANT_NAME or OS_PROJECT_NAME).
        type: string
      tenantDomain:
        description: Tenant domain - optional (v3 auth) (OS_PROJECT_DOMAIN_NAME).
        type: string
      tenantId:
        description: Tenant ID - optional for v1 auth, this or tenant required otherwise
          (OS_TENANT_ID).
        type: string
      user:
        description: User name to log in (OS_USERNAME).
        type: string
      userId:
        description: User ID to log in - optional - most swift systems use user and
          leave this blank (v3 auth) (OS_USER_ID).
        type: string
    type: object
  storage.unionConfig:
    properties:
      actionPolicy:
        default: epall
        description: Policy to choose upstream on ACTION category.
        type: string
      cacheTime:
        default: 120
        description: Cache time of usage and free space (in seconds).
        type: integer
      createPolicy:
        default: epmfs
        description: Policy to choose upstream on CREATE category.
        type: string
      minFreeSpace:
        default: 1Gi
        description: Minimum viable free space for lfs/eplfs policies.
        type: string
      searchPolicy:
        default: ff
        description: Policy to choose upstream on SEARCH category.
        type: string
      upstreams:
        description: List of space separated upstreams.
        type: string
    type: object
  storage.uptoboxConfig:
    properties:
      accessToken:
        description: Your access token.
        type: string
      encoding:
        default: Slash,LtGt,DoubleQuote,BackQuote,Del,Ctl,LeftSpace,InvalidUtf8,Dot
        description: The encoding for the backend.
        type: string
    type: object
  storage.webdavConfig:
    properties:
      bearerToken:
        description: Bearer token instead of user/pass (e.g. a Macaroon).
        type: string
      bearerTokenCommand:
        description: Command to run to get a bearer token.
        type: string
      encoding:
        description: The encoding for the backend.
        type: string
      headers:
        description: Set HTTP headers for all transactions.
        type: string
      pass:
        description: Password.
        type: string
      url:
        description: URL of http host to connect to.
        type: string
      user:
        description: User name.
        type: string
      vendor:
        description: Name of the WebDAV site/service/software you are using.
        example: nextcloud
        type: string
    type: object
  storage.yandexConfig:
    properties:
      authUrl:
        description: Auth server URL.
        type: string
      clientId:
        description: OAuth Client Id.
        type: string
      clientSecret:
        description: OAuth Client Secret.
        type: string
      encoding:
        default: Slash,Del,Ctl,InvalidUtf8,Dot
        description: The encoding for the backend.
        type: string
      hardDelete:
        default: false
        description: Delete files permanently rather than putting them into the trash.
        type: boolean
      token:
        description: OAuth Access Token as a JSON blob.
        type: string
      tokenUrl:
        description: Token server url.
        type: string
    type: object
  storage.zohoConfig:
    properties:
      authUrl:
        description: Auth server URL.
        type: string
      clientId:
        description: OAuth Client Id.
        type: string
      clientSecret:
        description: OAuth Client Secret.
        type: string
      encoding:
        default: Del,Ctl,InvalidUtf8
        description: The encoding for the backend.
        type: string
      region:
        description: Zoho region to connect to.
        example: com
        type: string
      token:
        description: OAuth Access Token as a JSON blob.
        type: string
      tokenUrl:
        description: Token server url.
        type: string
    type: object
  store.PieceReader:
    type: object
  wallet.CreateRequest:
    properties:
<<<<<<< HEAD
      keyType:
        description: This is either "secp256k1" or "bls"
=======
      actorId:
        type: string
      address:
        description: For SPWallet creation
        type: string
      contact:
        type: string
      keyType:
        description: For UserWallet creation (generates new keypair)
        type: string
      location:
        type: string
      name:
        description: Optional fields for adding details to Wallet
>>>>>>> 82196686
        type: string
    type: object
  wallet.ImportRequest:
    properties:
      privateKey:
        description: This is the exported private key from lotus wallet export
        type: string
    type: object
  wallet.UpdateRequest:
    properties:
      actorName:
        description: Name is readable label for the wallet
        type: string
      contactInfo:
        description: Contact is optional email for SP wallets
        type: string
      location:
        description: Location is optional region, country for SP wallets
        type: string
    type: object
externalDocs:
  description: OpenAPI
  url: https://swagger.io/resources/open-api/
host: localhost:9090
info:
  contact:
    name: Singularity Team
    url: https://github.com/data-preservation-programs/singularity/issues
  description: This is the API for Singularity, a tool for large-scale clients with
    PB-scale data onboarding to Filecoin network.
  license:
    name: MIT + Apache 2.0
    url: https://github.com/data-preservation-programs/singularity/blob/main/LICENSE
  title: Singularity API
  version: beta
paths:
  /deal:
    post:
      consumes:
      - application/json
      description: List all deals
      operationId: ListDeals
      parameters:
      - description: ListDealRequest
        in: body
        name: request
        required: true
        schema:
          $ref: '#/definitions/deal.ListDealRequest'
      produces:
      - application/json
      responses:
        "200":
          description: OK
          schema:
            items:
              $ref: '#/definitions/model.Deal'
            type: array
        "400":
          description: Bad Request
          schema:
            $ref: '#/definitions/api.HTTPError'
        "500":
          description: Internal Server Error
          schema:
            $ref: '#/definitions/api.HTTPError'
      summary: List all deals
      tags:
      - Deal
  /file/{id}:
    get:
      consumes:
      - application/json
      operationId: GetFile
      parameters:
      - description: File ID
        in: path
        name: id
        required: true
        type: integer
      produces:
      - application/json
      responses:
        "200":
          description: OK
          schema:
            $ref: '#/definitions/model.File'
        "500":
          description: Internal Server Error
          schema:
            $ref: '#/definitions/api.HTTPError'
      summary: Get details about a file
      tags:
      - File
  /file/{id}/deals:
    get:
      consumes:
      - application/json
      operationId: GetFileDeals
      parameters:
      - description: File ID
        in: path
        name: id
        required: true
        type: integer
      produces:
      - application/json
      responses:
        "200":
          description: OK
          schema:
            items:
              $ref: '#/definitions/file.DealsForFileRange'
            type: array
        "500":
          description: Internal Server Error
          schema:
            $ref: '#/definitions/api.HTTPError'
      summary: Get all deals that have been made for a file
      tags:
      - File
  /file/{id}/prepare_to_pack:
    post:
      consumes:
      - application/json
      operationId: PrepareToPackFile
      parameters:
      - description: File ID
        in: path
        name: id
        required: true
        type: integer
      produces:
      - application/json
      responses:
        "200":
          description: OK
          schema:
            type: integer
        "400":
          description: Bad Request
          schema:
            type: string
        "500":
          description: Internal Server Error
          schema:
            type: string
      summary: prepare job for a given item
      tags:
      - File
  /file/{id}/retrieve:
    get:
      consumes:
      - application/json
      operationId: RetrieveFile
      parameters:
      - description: File ID
        in: path
        name: id
        required: true
        type: integer
      - description: HTTP Range Header
        in: header
        name: Range
        type: string
      produces:
      - application/octet-stream
      responses:
        "200":
          description: OK
          schema:
            type: file
        "206":
          description: Partial Content
          schema:
            type: file
        "400":
          description: Bad Request
          schema:
            $ref: '#/definitions/api.HTTPError'
        "404":
          description: Not Found
          schema:
            $ref: '#/definitions/api.HTTPError'
        "500":
          description: Internal Server Error
          schema:
            $ref: '#/definitions/api.HTTPError'
      summary: Get content of a file
      tags:
      - File
  /identity:
    post:
      consumes:
      - application/json
      operationId: SetIdentity
      parameters:
      - description: Create Request
        in: body
        name: request
        required: true
        schema:
          $ref: '#/definitions/admin.SetIdentityRequest'
      produces:
      - application/json
      responses:
        "204":
          description: No Content
        "400":
          description: Bad Request
          schema:
            $ref: '#/definitions/api.HTTPError'
        "500":
          description: Internal Server Error
          schema:
            $ref: '#/definitions/api.HTTPError'
      summary: Set the user identity for tracking purpose
      tags:
      - Admin
  /job/{id}/pack:
    post:
      consumes:
      - application/json
      operationId: Pack
      parameters:
      - description: Pack job ID
        in: path
        name: id
        required: true
        type: integer
      produces:
      - application/json
      responses:
        "200":
          description: OK
          schema:
            $ref: '#/definitions/model.Car'
        "400":
          description: Bad Request
          schema:
            type: string
        "500":
          description: Internal Server Error
          schema:
            type: string
      summary: Pack a pack job into car files
      tags:
      - Job
  /piece/{id}/metadata:
    get:
      description: Get metadata for a piece for how it may be reassembled from the
        data source
      parameters:
      - description: Piece CID
        in: path
        name: id
        required: true
        type: string
      produces:
      - application/json
      responses:
        "200":
          description: OK
          schema:
            $ref: '#/definitions/store.PieceReader'
        "400":
          description: Bad Request
          schema:
            type: string
        "404":
          description: Not Found
          schema:
            type: string
        "500":
          description: Internal Server Error
          schema:
            type: string
      summary: Get metadata for a piece
      tags:
      - Piece
  /preparation:
    get:
      consumes:
      - application/json
      operationId: ListPreparations
      produces:
      - application/json
      responses:
        "200":
          description: OK
          schema:
            items:
              $ref: '#/definitions/model.Preparation'
            type: array
        "400":
          description: Bad Request
          schema:
            $ref: '#/definitions/api.HTTPError'
        "500":
          description: Internal Server Error
          schema:
            $ref: '#/definitions/api.HTTPError'
      summary: List all preparations
      tags:
      - Preparation
    post:
      consumes:
      - application/json
      operationId: CreatePreparation
      parameters:
      - description: Create Request
        in: body
        name: request
        required: true
        schema:
          $ref: '#/definitions/dataprep.CreateRequest'
      produces:
      - application/json
      responses:
        "200":
          description: OK
          schema:
            $ref: '#/definitions/model.Preparation'
        "400":
          description: Bad Request
          schema:
            $ref: '#/definitions/api.HTTPError'
        "500":
          description: Internal Server Error
          schema:
            $ref: '#/definitions/api.HTTPError'
      summary: Create a new preparation
      tags:
      - Preparation
  /preparation/{id}:
    get:
      operationId: GetPreparationStatus
      parameters:
      - description: Preparation ID or name
        in: path
        name: id
        required: true
        type: string
      produces:
      - application/json
      responses:
        "200":
          description: OK
          schema:
            items:
              $ref: '#/definitions/job.SourceStatus'
            type: array
        "400":
          description: Bad Request
          schema:
            $ref: '#/definitions/api.HTTPError'
        "500":
          description: Internal Server Error
          schema:
            $ref: '#/definitions/api.HTTPError'
      summary: Get the status of a preparation
      tags:
      - Preparation
  /preparation/{id}/output/{name}:
    delete:
      consumes:
      - application/json
      operationId: RemoveOutputStorage
      parameters:
      - description: Preparation ID or name
        in: path
        name: id
        required: true
        type: string
      - description: Output storage ID or name
        in: path
        name: name
        required: true
        type: string
      produces:
      - application/json
      responses:
        "200":
          description: OK
          schema:
            $ref: '#/definitions/model.Preparation'
        "400":
          description: Bad Request
          schema:
            $ref: '#/definitions/api.HTTPError'
        "500":
          description: Internal Server Error
          schema:
            $ref: '#/definitions/api.HTTPError'
      summary: Detach an output storage from a preparation
      tags:
      - Preparation
    post:
      consumes:
      - application/json
      operationId: AddOutputStorage
      parameters:
      - description: Preparation ID or name
        in: path
        name: id
        required: true
        type: string
      - description: Output storage ID or name
        in: path
        name: name
        required: true
        type: string
      produces:
      - application/json
      responses:
        "200":
          description: OK
          schema:
            $ref: '#/definitions/model.Preparation'
        "400":
          description: Bad Request
          schema:
            $ref: '#/definitions/api.HTTPError'
        "500":
          description: Internal Server Error
          schema:
            $ref: '#/definitions/api.HTTPError'
      summary: Attach an output storage with a preparation
      tags:
      - Preparation
  /preparation/{id}/piece:
    get:
      consumes:
      - application/json
      operationId: ListPieces
      parameters:
      - description: Preparation ID or name
        in: path
        name: id
        required: true
        type: string
      produces:
      - application/json
      responses:
        "200":
          description: OK
          schema:
            items:
              $ref: '#/definitions/dataprep.PieceList'
            type: array
        "400":
          description: Bad Request
          schema:
            $ref: '#/definitions/api.HTTPError'
        "500":
          description: Internal Server Error
          schema:
            $ref: '#/definitions/api.HTTPError'
      summary: List all prepared pieces for a preparation
      tags:
      - Piece
    post:
      consumes:
      - application/json
      operationId: AddPiece
      parameters:
      - description: Preparation ID or name
        in: path
        name: id
        required: true
        type: string
      - description: Piece information
        in: body
        name: request
        required: true
        schema:
          $ref: '#/definitions/dataprep.AddPieceRequest'
      produces:
      - application/json
      responses:
        "200":
          description: OK
          schema:
            $ref: '#/definitions/model.Car'
        "400":
          description: Bad Request
          schema:
            $ref: '#/definitions/api.HTTPError'
        "500":
          description: Internal Server Error
          schema:
            $ref: '#/definitions/api.HTTPError'
      summary: Add a piece to a preparation
      tags:
      - Piece
  /preparation/{id}/schedules:
    get:
      consumes:
      - application/json
      operationId: ListPreparationSchedules
      parameters:
      - description: Preparation ID or name
        in: path
        name: id
        required: true
        type: string
      produces:
      - application/json
      responses:
        "200":
          description: OK
          schema:
            items:
              $ref: '#/definitions/model.Schedule'
            type: array
        "400":
          description: Bad Request
          schema:
            $ref: '#/definitions/api.HTTPError'
        "500":
          description: Internal Server Error
          schema:
            $ref: '#/definitions/api.HTTPError'
      summary: List all schedules for a preparation
      tags:
      - Deal Schedule
  /preparation/{id}/source/{name}:
    post:
      consumes:
      - application/json
      operationId: AddSourceStorage
      parameters:
      - description: Preparation ID or name
        in: path
        name: id
        required: true
        type: string
      - description: Source storage ID or name
        in: path
        name: name
        required: true
        type: string
      produces:
      - application/json
      responses:
        "200":
          description: OK
          schema:
            $ref: '#/definitions/model.Preparation'
        "400":
          description: Bad Request
          schema:
            $ref: '#/definitions/api.HTTPError'
        "500":
          description: Internal Server Error
          schema:
            $ref: '#/definitions/api.HTTPError'
      summary: Attach a source storage with a preparation
      tags:
      - Preparation
  /preparation/{id}/source/{name}/explore/{path}:
    get:
      consumes:
      - application/json
      operationId: ExplorePreparation
      parameters:
      - description: Preparation ID or name
        in: path
        name: id
        required: true
        type: string
      - description: Source storage ID or name
        in: path
        name: name
        required: true
        type: string
      - description: Directory path
        in: path
        name: path
        required: true
        type: string
      produces:
      - application/json
      responses:
        "200":
          description: OK
          schema:
            $ref: '#/definitions/dataprep.ExploreResult'
        "400":
          description: Bad Request
          schema:
            $ref: '#/definitions/api.HTTPError'
        "500":
          description: Internal Server Error
          schema:
            $ref: '#/definitions/api.HTTPError'
      summary: Explore a directory in a prepared source storage
      tags:
      - Preparation
  /preparation/{id}/source/{name}/file:
    post:
      consumes:
      - application/json
      description: Tells Singularity that something is ready to be grabbed for data
        preparation
      operationId: PushFile
      parameters:
      - description: Preparation ID or name
        in: path
        name: id
        required: true
        type: string
      - description: Source storage ID or name
        in: path
        name: name
        required: true
        type: string
      - description: File Info
        in: body
        name: file
        required: true
        schema:
          $ref: '#/definitions/file.Info'
      produces:
      - application/json
      responses:
        "200":
          description: OK
          schema:
            $ref: '#/definitions/model.File'
        "400":
          description: Bad Request
          schema:
            $ref: '#/definitions/api.HTTPError'
        "500":
          description: Internal Server Error
          schema:
            $ref: '#/definitions/api.HTTPError'
      summary: Push a file to be queued
      tags:
      - File
  /preparation/{id}/source/{name}/finalize:
    post:
      consumes:
      - application/json
      operationId: PrepareToPackSource
      parameters:
      - description: Preparation ID or name
        in: path
        name: id
        required: true
        type: string
      - description: Storage ID or name
        in: path
        name: name
        required: true
        type: string
      produces:
      - application/json
      responses:
        "204":
          description: No Content
        "400":
          description: Bad Request
          schema:
            type: string
        "500":
          description: Internal Server Error
          schema:
            type: string
      summary: prepare to pack a data source
      tags:
      - Job
  /preparation/{id}/source/{name}/pause-daggen:
    post:
      consumes:
      - application/json
      operationId: PauseDagGen
      parameters:
      - description: Preparation ID or name
        in: path
        name: id
        required: true
        type: string
      - description: Storage ID or name
        in: path
        name: name
        required: true
        type: string
      produces:
      - application/json
      responses:
        "200":
          description: OK
          schema:
            $ref: '#/definitions/model.Job'
        "400":
          description: Bad Request
          schema:
            $ref: '#/definitions/api.HTTPError'
        "500":
          description: Internal Server Error
          schema:
            $ref: '#/definitions/api.HTTPError'
      summary: Pause an ongoing DAG generation job
      tags:
      - Job
  /preparation/{id}/source/{name}/pause-pack/{job_id}:
    post:
      consumes:
      - application/json
      operationId: PausePack
      parameters:
      - description: Preparation ID or name
        in: path
        name: id
        required: true
        type: string
      - description: Storage ID or name
        in: path
        name: name
        required: true
        type: string
      - description: Pack Job ID
        in: path
        name: job_id
        required: true
        type: integer
      produces:
      - application/json
      responses:
        "200":
          description: OK
          schema:
            items:
              $ref: '#/definitions/model.Job'
            type: array
        "400":
          description: Bad Request
          schema:
            $ref: '#/definitions/api.HTTPError'
        "500":
          description: Internal Server Error
          schema:
            $ref: '#/definitions/api.HTTPError'
      summary: Pause a specific packing job
      tags:
      - Job
  /preparation/{id}/source/{name}/pause-scan:
    post:
      consumes:
      - application/json
      operationId: PauseScan
      parameters:
      - description: Preparation ID or name
        in: path
        name: id
        required: true
        type: string
      - description: Storage ID or name
        in: path
        name: name
        required: true
        type: string
      produces:
      - application/json
      responses:
        "200":
          description: OK
          schema:
            $ref: '#/definitions/model.Job'
        "400":
          description: Bad Request
          schema:
            $ref: '#/definitions/api.HTTPError'
        "500":
          description: Internal Server Error
          schema:
            $ref: '#/definitions/api.HTTPError'
      summary: Pause an ongoing scanning job
      tags:
      - Job
  /preparation/{id}/source/{name}/start-daggen:
    post:
      consumes:
      - application/json
      operationId: StartDagGen
      parameters:
      - description: Preparation ID or name
        in: path
        name: id
        required: true
        type: string
      - description: Storage ID or name
        in: path
        name: name
        required: true
        type: string
      produces:
      - application/json
      responses:
        "200":
          description: OK
          schema:
            $ref: '#/definitions/model.Job'
        "400":
          description: Bad Request
          schema:
            $ref: '#/definitions/api.HTTPError'
        "500":
          description: Internal Server Error
          schema:
            $ref: '#/definitions/api.HTTPError'
      summary: Start a new DAG generation job
      tags:
      - Job
  /preparation/{id}/source/{name}/start-pack/{job_id}:
    post:
      consumes:
      - application/json
      operationId: StartPack
      parameters:
      - description: Preparation ID or name
        in: path
        name: id
        required: true
        type: string
      - description: Storage ID or name
        in: path
        name: name
        required: true
        type: string
      - description: Pack Job ID
        in: path
        name: job_id
        required: true
        type: integer
      produces:
      - application/json
      responses:
        "200":
          description: OK
          schema:
            items:
              $ref: '#/definitions/model.Job'
            type: array
        "400":
          description: Bad Request
          schema:
            $ref: '#/definitions/api.HTTPError'
        "500":
          description: Internal Server Error
          schema:
            $ref: '#/definitions/api.HTTPError'
      summary: Start or restart a specific packing job
      tags:
      - Job
  /preparation/{id}/source/{name}/start-scan:
    post:
      consumes:
      - application/json
      operationId: StartScan
      parameters:
      - description: Preparation ID or name
        in: path
        name: id
        required: true
        type: string
      - description: Storage ID or name
        in: path
        name: name
        required: true
        type: string
      produces:
      - application/json
      responses:
        "200":
          description: OK
          schema:
            $ref: '#/definitions/model.Job'
        "400":
          description: Bad Request
          schema:
            $ref: '#/definitions/api.HTTPError'
        "500":
          description: Internal Server Error
          schema:
            $ref: '#/definitions/api.HTTPError'
      summary: Start a new scanning job
      tags:
      - Job
  /preparation/{id}/wallet:
    get:
      consumes:
      - application/json
      operationId: ListAttachedWallets
      parameters:
      - description: Preparation ID or name
        in: path
        name: id
        required: true
        type: string
      produces:
      - application/json
      responses:
        "200":
          description: OK
          schema:
            items:
              $ref: '#/definitions/model.Wallet'
            type: array
        "400":
          description: Bad Request
          schema:
            $ref: '#/definitions/api.HTTPError'
        "500":
          description: Internal Server Error
          schema:
            $ref: '#/definitions/api.HTTPError'
      summary: List all wallets of a preparation.
      tags:
      - Wallet Association
  /preparation/{id}/wallet/{wallet}:
    delete:
      consumes:
      - application/json
      operationId: DetachWallet
      parameters:
      - description: Preparation ID or name
        in: path
        name: id
        required: true
        type: string
      - description: Wallet Address
        in: path
        name: wallet
        required: true
        type: string
      produces:
      - application/json
      responses:
        "200":
          description: OK
          schema:
            $ref: '#/definitions/model.Preparation'
        "400":
          description: Bad Request
          schema:
            $ref: '#/definitions/api.HTTPError'
        "500":
          description: Internal Server Error
          schema:
            $ref: '#/definitions/api.HTTPError'
      summary: Detach a new wallet from a preparation
      tags:
      - Wallet Association
    post:
      consumes:
      - application/json
      operationId: AttachWallet
      parameters:
      - description: Preparation ID or name
        in: path
        name: id
        required: true
        type: string
      - description: Wallet Address
        in: path
        name: wallet
        required: true
        type: string
      produces:
      - application/json
      responses:
        "200":
          description: OK
          schema:
            $ref: '#/definitions/model.Preparation'
        "400":
          description: Bad Request
          schema:
            $ref: '#/definitions/api.HTTPError'
        "500":
          description: Internal Server Error
          schema:
            $ref: '#/definitions/api.HTTPError'
      summary: Attach a new wallet with a preparation
      tags:
      - Wallet Association
  /preparation/{name}:
    delete:
      consumes:
      - application/json
      operationId: RemovePreparation
      parameters:
      - description: Preparation ID or name
        in: path
        name: name
        required: true
        type: string
      - description: Remove Request
        in: body
        name: request
        required: true
        schema:
          $ref: '#/definitions/dataprep.RemoveRequest'
      produces:
      - application/json
      responses:
        "204":
          description: No Content
        "400":
          description: Bad Request
          schema:
            $ref: '#/definitions/api.HTTPError'
        "500":
          description: Internal Server Error
          schema:
            $ref: '#/definitions/api.HTTPError'
      summary: Remove a preparation
      tags:
      - Preparation
  /preparation/{name}/rename:
    patch:
      consumes:
      - application/json
      operationId: RenamePreparation
      parameters:
      - description: Preparation ID or name
        in: path
        name: name
        required: true
        type: string
      - description: New preparation name
        in: body
        name: request
        required: true
        schema:
          $ref: '#/definitions/dataprep.RenameRequest'
      produces:
      - application/json
      responses:
        "200":
          description: OK
          schema:
            $ref: '#/definitions/model.Preparation'
        "400":
          description: Bad Request
          schema:
            $ref: '#/definitions/api.HTTPError'
        "500":
          description: Internal Server Error
          schema:
            $ref: '#/definitions/api.HTTPError'
      summary: Rename a preparation
      tags:
      - Preparation
  /schedule:
    get:
      operationId: ListSchedules
      produces:
      - application/json
      responses:
        "200":
          description: OK
          schema:
            items:
              $ref: '#/definitions/model.Schedule'
            type: array
        "400":
          description: Bad Request
          schema:
            $ref: '#/definitions/api.HTTPError'
        "500":
          description: Internal Server Error
          schema:
            $ref: '#/definitions/api.HTTPError'
      summary: List all deal making schedules
      tags:
      - Deal Schedule
    post:
      consumes:
      - application/json
      description: Create a new schedule
      operationId: CreateSchedule
      parameters:
      - description: CreateRequest
        in: body
        name: schedule
        required: true
        schema:
          $ref: '#/definitions/schedule.CreateRequest'
      produces:
      - application/json
      responses:
        "200":
          description: OK
          schema:
            $ref: '#/definitions/model.Schedule'
        "400":
          description: Bad Request
          schema:
            $ref: '#/definitions/api.HTTPError'
        "500":
          description: Internal Server Error
          schema:
            $ref: '#/definitions/api.HTTPError'
      summary: Create a new schedule
      tags:
      - Deal Schedule
  /schedule/{id}:
    delete:
      operationId: RemoveSchedule
      parameters:
      - description: Schedule ID
        in: path
        name: id
        required: true
        type: integer
      produces:
      - application/json
      responses:
        "204":
          description: No Content
        "400":
          description: Bad Request
          schema:
            $ref: '#/definitions/api.HTTPError'
        "500":
          description: Internal Server Error
          schema:
            $ref: '#/definitions/api.HTTPError'
      summary: Delete a specific schedule
      tags:
      - Deal Schedule
    patch:
      consumes:
      - application/json
      description: Update a schedule
      operationId: UpdateSchedule
      parameters:
      - description: Schedule ID
        in: path
        name: id
        required: true
        type: integer
      - description: Update request
        in: body
        name: body
        required: true
        schema:
          $ref: '#/definitions/schedule.UpdateRequest'
      produces:
      - application/json
      responses:
        "200":
          description: OK
          schema:
            $ref: '#/definitions/model.Schedule'
        "400":
          description: Bad Request
          schema:
            $ref: '#/definitions/api.HTTPError'
        "500":
          description: Internal Server Error
          schema:
            $ref: '#/definitions/api.HTTPError'
      summary: Update a schedule
      tags:
      - Deal Schedule
  /schedule/{id}/pause:
    post:
      operationId: PauseSchedule
      parameters:
      - description: Schedule ID
        in: path
        name: id
        required: true
        type: integer
      produces:
      - application/json
      responses:
        "200":
          description: OK
          schema:
            $ref: '#/definitions/model.Schedule'
        "400":
          description: Bad Request
          schema:
            $ref: '#/definitions/api.HTTPError'
        "500":
          description: Internal Server Error
          schema:
            $ref: '#/definitions/api.HTTPError'
      summary: Pause a specific schedule
      tags:
      - Deal Schedule
  /schedule/{id}/resume:
    post:
      operationId: ResumeSchedule
      parameters:
      - description: Schedule ID
        in: path
        name: id
        required: true
        type: integer
      produces:
      - application/json
      responses:
        "200":
          description: OK
          schema:
            $ref: '#/definitions/model.Schedule'
        "400":
          description: Bad Request
          schema:
            $ref: '#/definitions/api.HTTPError'
        "500":
          description: Internal Server Error
          schema:
            $ref: '#/definitions/api.HTTPError'
      summary: Resume a specific schedule
      tags:
      - Deal Schedule
  /send_deal:
    post:
      consumes:
      - application/json
      description: Send a manual deal proposal
      operationId: SendManual
      parameters:
      - description: Proposal
        in: body
        name: proposal
        required: true
        schema:
          $ref: '#/definitions/deal.Proposal'
      produces:
      - application/json
      responses:
        "200":
          description: OK
          schema:
            $ref: '#/definitions/model.Deal'
        "400":
          description: Bad Request
          schema:
            $ref: '#/definitions/api.HTTPError'
        "500":
          description: Internal Server Error
          schema:
            $ref: '#/definitions/api.HTTPError'
      summary: Send a manual deal proposal
      tags:
      - Deal
  /storage:
    get:
      consumes:
      - application/json
      operationId: ListStorages
      produces:
      - application/json
      responses:
        "200":
          description: OK
          schema:
            items:
              $ref: '#/definitions/model.Storage'
            type: array
        "400":
          description: Bad Request
          schema:
            $ref: '#/definitions/api.HTTPError'
        "500":
          description: Internal Server Error
          schema:
            $ref: '#/definitions/api.HTTPError'
      summary: List all storages
      tags:
      - Storage
  /storage/{name}:
    delete:
      operationId: RemoveStorage
      parameters:
      - description: Storage ID or name
        in: path
        name: name
        required: true
        type: string
      responses:
        "204":
          description: No Content
        "400":
          description: Bad Request
          schema:
            $ref: '#/definitions/api.HTTPError'
        "500":
          description: Internal Server Error
          schema:
            $ref: '#/definitions/api.HTTPError'
      summary: Remove a storage
      tags:
      - Storage
    patch:
      consumes:
      - application/json
      operationId: UpdateStorage
      parameters:
      - description: Storage ID or name
        in: path
        name: name
        required: true
        type: string
      - description: Configuration
        in: body
        name: config
        required: true
        schema:
          additionalProperties:
            type: string
          type: object
      produces:
      - application/json
      responses:
        "200":
          description: OK
          schema:
            $ref: '#/definitions/model.Storage'
        "400":
          description: Bad Request
          schema:
            $ref: '#/definitions/api.HTTPError'
        "500":
          description: Internal Server Error
          schema:
            $ref: '#/definitions/api.HTTPError'
      summary: Update a storage connection
      tags:
      - Storage
  /storage/{name}/explore/{path}:
    get:
      consumes:
      - application/json
      operationId: ExploreStorage
      parameters:
      - description: Storage ID or name
        in: path
        name: name
        required: true
        type: string
      - description: Path in the storage system to explore
        in: path
        name: path
        required: true
        type: string
      produces:
      - application/json
      responses:
        "200":
          description: OK
          schema:
            items:
              $ref: '#/definitions/storage.DirEntry'
            type: array
        "400":
          description: Bad Request
          schema:
            $ref: '#/definitions/api.HTTPError'
        "500":
          description: Internal Server Error
          schema:
            $ref: '#/definitions/api.HTTPError'
      summary: Explore directory entries in a storage system
      tags:
      - Storage
  /storage/{name}/rename:
    patch:
      consumes:
      - application/json
      operationId: RenameStorage
      parameters:
      - description: Storage ID or name
        in: path
        name: name
        required: true
        type: string
      - description: New storage name
        in: body
        name: request
        required: true
        schema:
          $ref: '#/definitions/storage.RenameRequest'
      produces:
      - application/json
      responses:
        "200":
          description: OK
          schema:
            $ref: '#/definitions/model.Storage'
        "400":
          description: Bad Request
          schema:
            $ref: '#/definitions/api.HTTPError'
        "500":
          description: Internal Server Error
          schema:
            $ref: '#/definitions/api.HTTPError'
      summary: Rename a storage connection
      tags:
      - Storage
  /storage/acd:
    post:
      consumes:
      - application/json
      operationId: CreateAcdStorage
      parameters:
      - description: Request body
        in: body
        name: request
        required: true
        schema:
          $ref: '#/definitions/storage.createAcdStorageRequest'
      produces:
      - application/json
      responses:
        "200":
          description: OK
          schema:
            $ref: '#/definitions/model.Storage'
        "400":
          description: Bad Request
          schema:
            $ref: '#/definitions/api.HTTPError'
        "500":
          description: Internal Server Error
          schema:
            $ref: '#/definitions/api.HTTPError'
      summary: Create Acd storage
      tags:
      - Storage
  /storage/azureblob:
    post:
      consumes:
      - application/json
      operationId: CreateAzureblobStorage
      parameters:
      - description: Request body
        in: body
        name: request
        required: true
        schema:
          $ref: '#/definitions/storage.createAzureblobStorageRequest'
      produces:
      - application/json
      responses:
        "200":
          description: OK
          schema:
            $ref: '#/definitions/model.Storage'
        "400":
          description: Bad Request
          schema:
            $ref: '#/definitions/api.HTTPError'
        "500":
          description: Internal Server Error
          schema:
            $ref: '#/definitions/api.HTTPError'
      summary: Create Azureblob storage
      tags:
      - Storage
  /storage/b2:
    post:
      consumes:
      - application/json
      operationId: CreateB2Storage
      parameters:
      - description: Request body
        in: body
        name: request
        required: true
        schema:
          $ref: '#/definitions/storage.createB2StorageRequest'
      produces:
      - application/json
      responses:
        "200":
          description: OK
          schema:
            $ref: '#/definitions/model.Storage'
        "400":
          description: Bad Request
          schema:
            $ref: '#/definitions/api.HTTPError'
        "500":
          description: Internal Server Error
          schema:
            $ref: '#/definitions/api.HTTPError'
      summary: Create B2 storage
      tags:
      - Storage
  /storage/box:
    post:
      consumes:
      - application/json
      operationId: CreateBoxStorage
      parameters:
      - description: Request body
        in: body
        name: request
        required: true
        schema:
          $ref: '#/definitions/storage.createBoxStorageRequest'
      produces:
      - application/json
      responses:
        "200":
          description: OK
          schema:
            $ref: '#/definitions/model.Storage'
        "400":
          description: Bad Request
          schema:
            $ref: '#/definitions/api.HTTPError'
        "500":
          description: Internal Server Error
          schema:
            $ref: '#/definitions/api.HTTPError'
      summary: Create Box storage
      tags:
      - Storage
  /storage/drive:
    post:
      consumes:
      - application/json
      operationId: CreateDriveStorage
      parameters:
      - description: Request body
        in: body
        name: request
        required: true
        schema:
          $ref: '#/definitions/storage.createDriveStorageRequest'
      produces:
      - application/json
      responses:
        "200":
          description: OK
          schema:
            $ref: '#/definitions/model.Storage'
        "400":
          description: Bad Request
          schema:
            $ref: '#/definitions/api.HTTPError'
        "500":
          description: Internal Server Error
          schema:
            $ref: '#/definitions/api.HTTPError'
      summary: Create Drive storage
      tags:
      - Storage
  /storage/dropbox:
    post:
      consumes:
      - application/json
      operationId: CreateDropboxStorage
      parameters:
      - description: Request body
        in: body
        name: request
        required: true
        schema:
          $ref: '#/definitions/storage.createDropboxStorageRequest'
      produces:
      - application/json
      responses:
        "200":
          description: OK
          schema:
            $ref: '#/definitions/model.Storage'
        "400":
          description: Bad Request
          schema:
            $ref: '#/definitions/api.HTTPError'
        "500":
          description: Internal Server Error
          schema:
            $ref: '#/definitions/api.HTTPError'
      summary: Create Dropbox storage
      tags:
      - Storage
  /storage/fichier:
    post:
      consumes:
      - application/json
      operationId: CreateFichierStorage
      parameters:
      - description: Request body
        in: body
        name: request
        required: true
        schema:
          $ref: '#/definitions/storage.createFichierStorageRequest'
      produces:
      - application/json
      responses:
        "200":
          description: OK
          schema:
            $ref: '#/definitions/model.Storage'
        "400":
          description: Bad Request
          schema:
            $ref: '#/definitions/api.HTTPError'
        "500":
          description: Internal Server Error
          schema:
            $ref: '#/definitions/api.HTTPError'
      summary: Create Fichier storage
      tags:
      - Storage
  /storage/filefabric:
    post:
      consumes:
      - application/json
      operationId: CreateFilefabricStorage
      parameters:
      - description: Request body
        in: body
        name: request
        required: true
        schema:
          $ref: '#/definitions/storage.createFilefabricStorageRequest'
      produces:
      - application/json
      responses:
        "200":
          description: OK
          schema:
            $ref: '#/definitions/model.Storage'
        "400":
          description: Bad Request
          schema:
            $ref: '#/definitions/api.HTTPError'
        "500":
          description: Internal Server Error
          schema:
            $ref: '#/definitions/api.HTTPError'
      summary: Create Filefabric storage
      tags:
      - Storage
  /storage/ftp:
    post:
      consumes:
      - application/json
      operationId: CreateFtpStorage
      parameters:
      - description: Request body
        in: body
        name: request
        required: true
        schema:
          $ref: '#/definitions/storage.createFtpStorageRequest'
      produces:
      - application/json
      responses:
        "200":
          description: OK
          schema:
            $ref: '#/definitions/model.Storage'
        "400":
          description: Bad Request
          schema:
            $ref: '#/definitions/api.HTTPError'
        "500":
          description: Internal Server Error
          schema:
            $ref: '#/definitions/api.HTTPError'
      summary: Create Ftp storage
      tags:
      - Storage
  /storage/gcs:
    post:
      consumes:
      - application/json
      operationId: CreateGcsStorage
      parameters:
      - description: Request body
        in: body
        name: request
        required: true
        schema:
          $ref: '#/definitions/storage.createGcsStorageRequest'
      produces:
      - application/json
      responses:
        "200":
          description: OK
          schema:
            $ref: '#/definitions/model.Storage'
        "400":
          description: Bad Request
          schema:
            $ref: '#/definitions/api.HTTPError'
        "500":
          description: Internal Server Error
          schema:
            $ref: '#/definitions/api.HTTPError'
      summary: Create Gcs storage
      tags:
      - Storage
  /storage/gphotos:
    post:
      consumes:
      - application/json
      operationId: CreateGphotosStorage
      parameters:
      - description: Request body
        in: body
        name: request
        required: true
        schema:
          $ref: '#/definitions/storage.createGphotosStorageRequest'
      produces:
      - application/json
      responses:
        "200":
          description: OK
          schema:
            $ref: '#/definitions/model.Storage'
        "400":
          description: Bad Request
          schema:
            $ref: '#/definitions/api.HTTPError'
        "500":
          description: Internal Server Error
          schema:
            $ref: '#/definitions/api.HTTPError'
      summary: Create Gphotos storage
      tags:
      - Storage
  /storage/hdfs:
    post:
      consumes:
      - application/json
      operationId: CreateHdfsStorage
      parameters:
      - description: Request body
        in: body
        name: request
        required: true
        schema:
          $ref: '#/definitions/storage.createHdfsStorageRequest'
      produces:
      - application/json
      responses:
        "200":
          description: OK
          schema:
            $ref: '#/definitions/model.Storage'
        "400":
          description: Bad Request
          schema:
            $ref: '#/definitions/api.HTTPError'
        "500":
          description: Internal Server Error
          schema:
            $ref: '#/definitions/api.HTTPError'
      summary: Create Hdfs storage
      tags:
      - Storage
  /storage/hidrive:
    post:
      consumes:
      - application/json
      operationId: CreateHidriveStorage
      parameters:
      - description: Request body
        in: body
        name: request
        required: true
        schema:
          $ref: '#/definitions/storage.createHidriveStorageRequest'
      produces:
      - application/json
      responses:
        "200":
          description: OK
          schema:
            $ref: '#/definitions/model.Storage'
        "400":
          description: Bad Request
          schema:
            $ref: '#/definitions/api.HTTPError'
        "500":
          description: Internal Server Error
          schema:
            $ref: '#/definitions/api.HTTPError'
      summary: Create Hidrive storage
      tags:
      - Storage
  /storage/http:
    post:
      consumes:
      - application/json
      operationId: CreateHttpStorage
      parameters:
      - description: Request body
        in: body
        name: request
        required: true
        schema:
          $ref: '#/definitions/storage.createHttpStorageRequest'
      produces:
      - application/json
      responses:
        "200":
          description: OK
          schema:
            $ref: '#/definitions/model.Storage'
        "400":
          description: Bad Request
          schema:
            $ref: '#/definitions/api.HTTPError'
        "500":
          description: Internal Server Error
          schema:
            $ref: '#/definitions/api.HTTPError'
      summary: Create Http storage
      tags:
      - Storage
  /storage/internetarchive:
    post:
      consumes:
      - application/json
      operationId: CreateInternetarchiveStorage
      parameters:
      - description: Request body
        in: body
        name: request
        required: true
        schema:
          $ref: '#/definitions/storage.createInternetarchiveStorageRequest'
      produces:
      - application/json
      responses:
        "200":
          description: OK
          schema:
            $ref: '#/definitions/model.Storage'
        "400":
          description: Bad Request
          schema:
            $ref: '#/definitions/api.HTTPError'
        "500":
          description: Internal Server Error
          schema:
            $ref: '#/definitions/api.HTTPError'
      summary: Create Internetarchive storage
      tags:
      - Storage
  /storage/jottacloud:
    post:
      consumes:
      - application/json
      operationId: CreateJottacloudStorage
      parameters:
      - description: Request body
        in: body
        name: request
        required: true
        schema:
          $ref: '#/definitions/storage.createJottacloudStorageRequest'
      produces:
      - application/json
      responses:
        "200":
          description: OK
          schema:
            $ref: '#/definitions/model.Storage'
        "400":
          description: Bad Request
          schema:
            $ref: '#/definitions/api.HTTPError'
        "500":
          description: Internal Server Error
          schema:
            $ref: '#/definitions/api.HTTPError'
      summary: Create Jottacloud storage
      tags:
      - Storage
  /storage/koofr/digistorage:
    post:
      consumes:
      - application/json
      operationId: CreateKoofrDigistorageStorage
      parameters:
      - description: Request body
        in: body
        name: request
        required: true
        schema:
          $ref: '#/definitions/storage.createKoofrDigistorageStorageRequest'
      produces:
      - application/json
      responses:
        "200":
          description: OK
          schema:
            $ref: '#/definitions/model.Storage'
        "400":
          description: Bad Request
          schema:
            $ref: '#/definitions/api.HTTPError'
        "500":
          description: Internal Server Error
          schema:
            $ref: '#/definitions/api.HTTPError'
      summary: Create Koofr storage with digistorage - Digi Storage, https://storage.rcs-rds.ro/
      tags:
      - Storage
  /storage/koofr/koofr:
    post:
      consumes:
      - application/json
      operationId: CreateKoofrKoofrStorage
      parameters:
      - description: Request body
        in: body
        name: request
        required: true
        schema:
          $ref: '#/definitions/storage.createKoofrKoofrStorageRequest'
      produces:
      - application/json
      responses:
        "200":
          description: OK
          schema:
            $ref: '#/definitions/model.Storage'
        "400":
          description: Bad Request
          schema:
            $ref: '#/definitions/api.HTTPError'
        "500":
          description: Internal Server Error
          schema:
            $ref: '#/definitions/api.HTTPError'
      summary: Create Koofr storage with koofr - Koofr, https://app.koofr.net/
      tags:
      - Storage
  /storage/koofr/other:
    post:
      consumes:
      - application/json
      operationId: CreateKoofrOtherStorage
      parameters:
      - description: Request body
        in: body
        name: request
        required: true
        schema:
          $ref: '#/definitions/storage.createKoofrOtherStorageRequest'
      produces:
      - application/json
      responses:
        "200":
          description: OK
          schema:
            $ref: '#/definitions/model.Storage'
        "400":
          description: Bad Request
          schema:
            $ref: '#/definitions/api.HTTPError'
        "500":
          description: Internal Server Error
          schema:
            $ref: '#/definitions/api.HTTPError'
      summary: Create Koofr storage with other - Any other Koofr API compatible storage
        service
      tags:
      - Storage
  /storage/local:
    post:
      consumes:
      - application/json
      operationId: CreateLocalStorage
      parameters:
      - description: Request body
        in: body
        name: request
        required: true
        schema:
          $ref: '#/definitions/storage.createLocalStorageRequest'
      produces:
      - application/json
      responses:
        "200":
          description: OK
          schema:
            $ref: '#/definitions/model.Storage'
        "400":
          description: Bad Request
          schema:
            $ref: '#/definitions/api.HTTPError'
        "500":
          description: Internal Server Error
          schema:
            $ref: '#/definitions/api.HTTPError'
      summary: Create Local storage
      tags:
      - Storage
  /storage/mailru:
    post:
      consumes:
      - application/json
      operationId: CreateMailruStorage
      parameters:
      - description: Request body
        in: body
        name: request
        required: true
        schema:
          $ref: '#/definitions/storage.createMailruStorageRequest'
      produces:
      - application/json
      responses:
        "200":
          description: OK
          schema:
            $ref: '#/definitions/model.Storage'
        "400":
          description: Bad Request
          schema:
            $ref: '#/definitions/api.HTTPError'
        "500":
          description: Internal Server Error
          schema:
            $ref: '#/definitions/api.HTTPError'
      summary: Create Mailru storage
      tags:
      - Storage
  /storage/mega:
    post:
      consumes:
      - application/json
      operationId: CreateMegaStorage
      parameters:
      - description: Request body
        in: body
        name: request
        required: true
        schema:
          $ref: '#/definitions/storage.createMegaStorageRequest'
      produces:
      - application/json
      responses:
        "200":
          description: OK
          schema:
            $ref: '#/definitions/model.Storage'
        "400":
          description: Bad Request
          schema:
            $ref: '#/definitions/api.HTTPError'
        "500":
          description: Internal Server Error
          schema:
            $ref: '#/definitions/api.HTTPError'
      summary: Create Mega storage
      tags:
      - Storage
  /storage/netstorage:
    post:
      consumes:
      - application/json
      operationId: CreateNetstorageStorage
      parameters:
      - description: Request body
        in: body
        name: request
        required: true
        schema:
          $ref: '#/definitions/storage.createNetstorageStorageRequest'
      produces:
      - application/json
      responses:
        "200":
          description: OK
          schema:
            $ref: '#/definitions/model.Storage'
        "400":
          description: Bad Request
          schema:
            $ref: '#/definitions/api.HTTPError'
        "500":
          description: Internal Server Error
          schema:
            $ref: '#/definitions/api.HTTPError'
      summary: Create Netstorage storage
      tags:
      - Storage
  /storage/onedrive:
    post:
      consumes:
      - application/json
      operationId: CreateOnedriveStorage
      parameters:
      - description: Request body
        in: body
        name: request
        required: true
        schema:
          $ref: '#/definitions/storage.createOnedriveStorageRequest'
      produces:
      - application/json
      responses:
        "200":
          description: OK
          schema:
            $ref: '#/definitions/model.Storage'
        "400":
          description: Bad Request
          schema:
            $ref: '#/definitions/api.HTTPError'
        "500":
          description: Internal Server Error
          schema:
            $ref: '#/definitions/api.HTTPError'
      summary: Create Onedrive storage
      tags:
      - Storage
  /storage/oos/env_auth:
    post:
      consumes:
      - application/json
      operationId: CreateOosEnv_authStorage
      parameters:
      - description: Request body
        in: body
        name: request
        required: true
        schema:
          $ref: '#/definitions/storage.createOosEnv_authStorageRequest'
      produces:
      - application/json
      responses:
        "200":
          description: OK
          schema:
            $ref: '#/definitions/model.Storage'
        "400":
          description: Bad Request
          schema:
            $ref: '#/definitions/api.HTTPError'
        "500":
          description: Internal Server Error
          schema:
            $ref: '#/definitions/api.HTTPError'
      summary: Create Oos storage with env_auth - automatically pickup the credentials
        from runtime(env), first one to provide auth wins
      tags:
      - Storage
  /storage/oos/instance_principal_auth:
    post:
      consumes:
      - application/json
      operationId: CreateOosInstance_principal_authStorage
      parameters:
      - description: Request body
        in: body
        name: request
        required: true
        schema:
          $ref: '#/definitions/storage.createOosInstance_principal_authStorageRequest'
      produces:
      - application/json
      responses:
        "200":
          description: OK
          schema:
            $ref: '#/definitions/model.Storage'
        "400":
          description: Bad Request
          schema:
            $ref: '#/definitions/api.HTTPError'
        "500":
          description: Internal Server Error
          schema:
            $ref: '#/definitions/api.HTTPError'
      summary: Create Oos storage with instance_principal_auth - use instance principals
        to authorize an instance to make API calls.
      tags:
      - Storage
  /storage/oos/no_auth:
    post:
      consumes:
      - application/json
      operationId: CreateOosNo_authStorage
      parameters:
      - description: Request body
        in: body
        name: request
        required: true
        schema:
          $ref: '#/definitions/storage.createOosNo_authStorageRequest'
      produces:
      - application/json
      responses:
        "200":
          description: OK
          schema:
            $ref: '#/definitions/model.Storage'
        "400":
          description: Bad Request
          schema:
            $ref: '#/definitions/api.HTTPError'
        "500":
          description: Internal Server Error
          schema:
            $ref: '#/definitions/api.HTTPError'
      summary: Create Oos storage with no_auth - no credentials needed, this is typically
        for reading public buckets
      tags:
      - Storage
  /storage/oos/resource_principal_auth:
    post:
      consumes:
      - application/json
      operationId: CreateOosResource_principal_authStorage
      parameters:
      - description: Request body
        in: body
        name: request
        required: true
        schema:
          $ref: '#/definitions/storage.createOosResource_principal_authStorageRequest'
      produces:
      - application/json
      responses:
        "200":
          description: OK
          schema:
            $ref: '#/definitions/model.Storage'
        "400":
          description: Bad Request
          schema:
            $ref: '#/definitions/api.HTTPError'
        "500":
          description: Internal Server Error
          schema:
            $ref: '#/definitions/api.HTTPError'
      summary: Create Oos storage with resource_principal_auth - use resource principals
        to make API calls
      tags:
      - Storage
  /storage/oos/user_principal_auth:
    post:
      consumes:
      - application/json
      operationId: CreateOosUser_principal_authStorage
      parameters:
      - description: Request body
        in: body
        name: request
        required: true
        schema:
          $ref: '#/definitions/storage.createOosUser_principal_authStorageRequest'
      produces:
      - application/json
      responses:
        "200":
          description: OK
          schema:
            $ref: '#/definitions/model.Storage'
        "400":
          description: Bad Request
          schema:
            $ref: '#/definitions/api.HTTPError'
        "500":
          description: Internal Server Error
          schema:
            $ref: '#/definitions/api.HTTPError'
      summary: Create Oos storage with user_principal_auth - use an OCI user and an
        API key for authentication.
      tags:
      - Storage
  /storage/opendrive:
    post:
      consumes:
      - application/json
      operationId: CreateOpendriveStorage
      parameters:
      - description: Request body
        in: body
        name: request
        required: true
        schema:
          $ref: '#/definitions/storage.createOpendriveStorageRequest'
      produces:
      - application/json
      responses:
        "200":
          description: OK
          schema:
            $ref: '#/definitions/model.Storage'
        "400":
          description: Bad Request
          schema:
            $ref: '#/definitions/api.HTTPError'
        "500":
          description: Internal Server Error
          schema:
            $ref: '#/definitions/api.HTTPError'
      summary: Create Opendrive storage
      tags:
      - Storage
  /storage/pcloud:
    post:
      consumes:
      - application/json
      operationId: CreatePcloudStorage
      parameters:
      - description: Request body
        in: body
        name: request
        required: true
        schema:
          $ref: '#/definitions/storage.createPcloudStorageRequest'
      produces:
      - application/json
      responses:
        "200":
          description: OK
          schema:
            $ref: '#/definitions/model.Storage'
        "400":
          description: Bad Request
          schema:
            $ref: '#/definitions/api.HTTPError'
        "500":
          description: Internal Server Error
          schema:
            $ref: '#/definitions/api.HTTPError'
      summary: Create Pcloud storage
      tags:
      - Storage
  /storage/premiumizeme:
    post:
      consumes:
      - application/json
      operationId: CreatePremiumizemeStorage
      parameters:
      - description: Request body
        in: body
        name: request
        required: true
        schema:
          $ref: '#/definitions/storage.createPremiumizemeStorageRequest'
      produces:
      - application/json
      responses:
        "200":
          description: OK
          schema:
            $ref: '#/definitions/model.Storage'
        "400":
          description: Bad Request
          schema:
            $ref: '#/definitions/api.HTTPError'
        "500":
          description: Internal Server Error
          schema:
            $ref: '#/definitions/api.HTTPError'
      summary: Create Premiumizeme storage
      tags:
      - Storage
  /storage/putio:
    post:
      consumes:
      - application/json
      operationId: CreatePutioStorage
      parameters:
      - description: Request body
        in: body
        name: request
        required: true
        schema:
          $ref: '#/definitions/storage.createPutioStorageRequest'
      produces:
      - application/json
      responses:
        "200":
          description: OK
          schema:
            $ref: '#/definitions/model.Storage'
        "400":
          description: Bad Request
          schema:
            $ref: '#/definitions/api.HTTPError'
        "500":
          description: Internal Server Error
          schema:
            $ref: '#/definitions/api.HTTPError'
      summary: Create Putio storage
      tags:
      - Storage
  /storage/qingstor:
    post:
      consumes:
      - application/json
      operationId: CreateQingstorStorage
      parameters:
      - description: Request body
        in: body
        name: request
        required: true
        schema:
          $ref: '#/definitions/storage.createQingstorStorageRequest'
      produces:
      - application/json
      responses:
        "200":
          description: OK
          schema:
            $ref: '#/definitions/model.Storage'
        "400":
          description: Bad Request
          schema:
            $ref: '#/definitions/api.HTTPError'
        "500":
          description: Internal Server Error
          schema:
            $ref: '#/definitions/api.HTTPError'
      summary: Create Qingstor storage
      tags:
      - Storage
  /storage/s3/alibaba:
    post:
      consumes:
      - application/json
      operationId: CreateS3AlibabaStorage
      parameters:
      - description: Request body
        in: body
        name: request
        required: true
        schema:
          $ref: '#/definitions/storage.createS3AlibabaStorageRequest'
      produces:
      - application/json
      responses:
        "200":
          description: OK
          schema:
            $ref: '#/definitions/model.Storage'
        "400":
          description: Bad Request
          schema:
            $ref: '#/definitions/api.HTTPError'
        "500":
          description: Internal Server Error
          schema:
            $ref: '#/definitions/api.HTTPError'
      summary: Create S3 storage with Alibaba - Alibaba Cloud Object Storage System
        (OSS) formerly Aliyun
      tags:
      - Storage
  /storage/s3/arvancloud:
    post:
      consumes:
      - application/json
      operationId: CreateS3ArvanCloudStorage
      parameters:
      - description: Request body
        in: body
        name: request
        required: true
        schema:
          $ref: '#/definitions/storage.createS3ArvanCloudStorageRequest'
      produces:
      - application/json
      responses:
        "200":
          description: OK
          schema:
            $ref: '#/definitions/model.Storage'
        "400":
          description: Bad Request
          schema:
            $ref: '#/definitions/api.HTTPError'
        "500":
          description: Internal Server Error
          schema:
            $ref: '#/definitions/api.HTTPError'
      summary: Create S3 storage with ArvanCloud - Arvan Cloud Object Storage (AOS)
      tags:
      - Storage
  /storage/s3/aws:
    post:
      consumes:
      - application/json
      operationId: CreateS3AWSStorage
      parameters:
      - description: Request body
        in: body
        name: request
        required: true
        schema:
          $ref: '#/definitions/storage.createS3AWSStorageRequest'
      produces:
      - application/json
      responses:
        "200":
          description: OK
          schema:
            $ref: '#/definitions/model.Storage'
        "400":
          description: Bad Request
          schema:
            $ref: '#/definitions/api.HTTPError'
        "500":
          description: Internal Server Error
          schema:
            $ref: '#/definitions/api.HTTPError'
      summary: Create S3 storage with AWS - Amazon Web Services (AWS) S3
      tags:
      - Storage
  /storage/s3/ceph:
    post:
      consumes:
      - application/json
      operationId: CreateS3CephStorage
      parameters:
      - description: Request body
        in: body
        name: request
        required: true
        schema:
          $ref: '#/definitions/storage.createS3CephStorageRequest'
      produces:
      - application/json
      responses:
        "200":
          description: OK
          schema:
            $ref: '#/definitions/model.Storage'
        "400":
          description: Bad Request
          schema:
            $ref: '#/definitions/api.HTTPError'
        "500":
          description: Internal Server Error
          schema:
            $ref: '#/definitions/api.HTTPError'
      summary: Create S3 storage with Ceph - Ceph Object Storage
      tags:
      - Storage
  /storage/s3/chinamobile:
    post:
      consumes:
      - application/json
      operationId: CreateS3ChinaMobileStorage
      parameters:
      - description: Request body
        in: body
        name: request
        required: true
        schema:
          $ref: '#/definitions/storage.createS3ChinaMobileStorageRequest'
      produces:
      - application/json
      responses:
        "200":
          description: OK
          schema:
            $ref: '#/definitions/model.Storage'
        "400":
          description: Bad Request
          schema:
            $ref: '#/definitions/api.HTTPError'
        "500":
          description: Internal Server Error
          schema:
            $ref: '#/definitions/api.HTTPError'
      summary: Create S3 storage with ChinaMobile - China Mobile Ecloud Elastic Object
        Storage (EOS)
      tags:
      - Storage
  /storage/s3/cloudflare:
    post:
      consumes:
      - application/json
      operationId: CreateS3CloudflareStorage
      parameters:
      - description: Request body
        in: body
        name: request
        required: true
        schema:
          $ref: '#/definitions/storage.createS3CloudflareStorageRequest'
      produces:
      - application/json
      responses:
        "200":
          description: OK
          schema:
            $ref: '#/definitions/model.Storage'
        "400":
          description: Bad Request
          schema:
            $ref: '#/definitions/api.HTTPError'
        "500":
          description: Internal Server Error
          schema:
            $ref: '#/definitions/api.HTTPError'
      summary: Create S3 storage with Cloudflare - Cloudflare R2 Storage
      tags:
      - Storage
  /storage/s3/digitalocean:
    post:
      consumes:
      - application/json
      operationId: CreateS3DigitalOceanStorage
      parameters:
      - description: Request body
        in: body
        name: request
        required: true
        schema:
          $ref: '#/definitions/storage.createS3DigitalOceanStorageRequest'
      produces:
      - application/json
      responses:
        "200":
          description: OK
          schema:
            $ref: '#/definitions/model.Storage'
        "400":
          description: Bad Request
          schema:
            $ref: '#/definitions/api.HTTPError'
        "500":
          description: Internal Server Error
          schema:
            $ref: '#/definitions/api.HTTPError'
      summary: Create S3 storage with DigitalOcean - DigitalOcean Spaces
      tags:
      - Storage
  /storage/s3/dreamhost:
    post:
      consumes:
      - application/json
      operationId: CreateS3DreamhostStorage
      parameters:
      - description: Request body
        in: body
        name: request
        required: true
        schema:
          $ref: '#/definitions/storage.createS3DreamhostStorageRequest'
      produces:
      - application/json
      responses:
        "200":
          description: OK
          schema:
            $ref: '#/definitions/model.Storage'
        "400":
          description: Bad Request
          schema:
            $ref: '#/definitions/api.HTTPError'
        "500":
          description: Internal Server Error
          schema:
            $ref: '#/definitions/api.HTTPError'
      summary: Create S3 storage with Dreamhost - Dreamhost DreamObjects
      tags:
      - Storage
  /storage/s3/huaweiobs:
    post:
      consumes:
      - application/json
      operationId: CreateS3HuaweiOBSStorage
      parameters:
      - description: Request body
        in: body
        name: request
        required: true
        schema:
          $ref: '#/definitions/storage.createS3HuaweiOBSStorageRequest'
      produces:
      - application/json
      responses:
        "200":
          description: OK
          schema:
            $ref: '#/definitions/model.Storage'
        "400":
          description: Bad Request
          schema:
            $ref: '#/definitions/api.HTTPError'
        "500":
          description: Internal Server Error
          schema:
            $ref: '#/definitions/api.HTTPError'
      summary: Create S3 storage with HuaweiOBS - Huawei Object Storage Service
      tags:
      - Storage
  /storage/s3/ibmcos:
    post:
      consumes:
      - application/json
      operationId: CreateS3IBMCOSStorage
      parameters:
      - description: Request body
        in: body
        name: request
        required: true
        schema:
          $ref: '#/definitions/storage.createS3IBMCOSStorageRequest'
      produces:
      - application/json
      responses:
        "200":
          description: OK
          schema:
            $ref: '#/definitions/model.Storage'
        "400":
          description: Bad Request
          schema:
            $ref: '#/definitions/api.HTTPError'
        "500":
          description: Internal Server Error
          schema:
            $ref: '#/definitions/api.HTTPError'
      summary: Create S3 storage with IBMCOS - IBM COS S3
      tags:
      - Storage
  /storage/s3/idrive:
    post:
      consumes:
      - application/json
      operationId: CreateS3IDriveStorage
      parameters:
      - description: Request body
        in: body
        name: request
        required: true
        schema:
          $ref: '#/definitions/storage.createS3IDriveStorageRequest'
      produces:
      - application/json
      responses:
        "200":
          description: OK
          schema:
            $ref: '#/definitions/model.Storage'
        "400":
          description: Bad Request
          schema:
            $ref: '#/definitions/api.HTTPError'
        "500":
          description: Internal Server Error
          schema:
            $ref: '#/definitions/api.HTTPError'
      summary: Create S3 storage with IDrive - IDrive e2
      tags:
      - Storage
  /storage/s3/ionos:
    post:
      consumes:
      - application/json
      operationId: CreateS3IONOSStorage
      parameters:
      - description: Request body
        in: body
        name: request
        required: true
        schema:
          $ref: '#/definitions/storage.createS3IONOSStorageRequest'
      produces:
      - application/json
      responses:
        "200":
          description: OK
          schema:
            $ref: '#/definitions/model.Storage'
        "400":
          description: Bad Request
          schema:
            $ref: '#/definitions/api.HTTPError'
        "500":
          description: Internal Server Error
          schema:
            $ref: '#/definitions/api.HTTPError'
      summary: Create S3 storage with IONOS - IONOS Cloud
      tags:
      - Storage
  /storage/s3/liara:
    post:
      consumes:
      - application/json
      operationId: CreateS3LiaraStorage
      parameters:
      - description: Request body
        in: body
        name: request
        required: true
        schema:
          $ref: '#/definitions/storage.createS3LiaraStorageRequest'
      produces:
      - application/json
      responses:
        "200":
          description: OK
          schema:
            $ref: '#/definitions/model.Storage'
        "400":
          description: Bad Request
          schema:
            $ref: '#/definitions/api.HTTPError'
        "500":
          description: Internal Server Error
          schema:
            $ref: '#/definitions/api.HTTPError'
      summary: Create S3 storage with Liara - Liara Object Storage
      tags:
      - Storage
  /storage/s3/lyvecloud:
    post:
      consumes:
      - application/json
      operationId: CreateS3LyveCloudStorage
      parameters:
      - description: Request body
        in: body
        name: request
        required: true
        schema:
          $ref: '#/definitions/storage.createS3LyveCloudStorageRequest'
      produces:
      - application/json
      responses:
        "200":
          description: OK
          schema:
            $ref: '#/definitions/model.Storage'
        "400":
          description: Bad Request
          schema:
            $ref: '#/definitions/api.HTTPError'
        "500":
          description: Internal Server Error
          schema:
            $ref: '#/definitions/api.HTTPError'
      summary: Create S3 storage with LyveCloud - Seagate Lyve Cloud
      tags:
      - Storage
  /storage/s3/minio:
    post:
      consumes:
      - application/json
      operationId: CreateS3MinioStorage
      parameters:
      - description: Request body
        in: body
        name: request
        required: true
        schema:
          $ref: '#/definitions/storage.createS3MinioStorageRequest'
      produces:
      - application/json
      responses:
        "200":
          description: OK
          schema:
            $ref: '#/definitions/model.Storage'
        "400":
          description: Bad Request
          schema:
            $ref: '#/definitions/api.HTTPError'
        "500":
          description: Internal Server Error
          schema:
            $ref: '#/definitions/api.HTTPError'
      summary: Create S3 storage with Minio - Minio Object Storage
      tags:
      - Storage
  /storage/s3/netease:
    post:
      consumes:
      - application/json
      operationId: CreateS3NeteaseStorage
      parameters:
      - description: Request body
        in: body
        name: request
        required: true
        schema:
          $ref: '#/definitions/storage.createS3NeteaseStorageRequest'
      produces:
      - application/json
      responses:
        "200":
          description: OK
          schema:
            $ref: '#/definitions/model.Storage'
        "400":
          description: Bad Request
          schema:
            $ref: '#/definitions/api.HTTPError'
        "500":
          description: Internal Server Error
          schema:
            $ref: '#/definitions/api.HTTPError'
      summary: Create S3 storage with Netease - Netease Object Storage (NOS)
      tags:
      - Storage
  /storage/s3/other:
    post:
      consumes:
      - application/json
      operationId: CreateS3OtherStorage
      parameters:
      - description: Request body
        in: body
        name: request
        required: true
        schema:
          $ref: '#/definitions/storage.createS3OtherStorageRequest'
      produces:
      - application/json
      responses:
        "200":
          description: OK
          schema:
            $ref: '#/definitions/model.Storage'
        "400":
          description: Bad Request
          schema:
            $ref: '#/definitions/api.HTTPError'
        "500":
          description: Internal Server Error
          schema:
            $ref: '#/definitions/api.HTTPError'
      summary: Create S3 storage with Other - Any other S3 compatible provider
      tags:
      - Storage
  /storage/s3/qiniu:
    post:
      consumes:
      - application/json
      operationId: CreateS3QiniuStorage
      parameters:
      - description: Request body
        in: body
        name: request
        required: true
        schema:
          $ref: '#/definitions/storage.createS3QiniuStorageRequest'
      produces:
      - application/json
      responses:
        "200":
          description: OK
          schema:
            $ref: '#/definitions/model.Storage'
        "400":
          description: Bad Request
          schema:
            $ref: '#/definitions/api.HTTPError'
        "500":
          description: Internal Server Error
          schema:
            $ref: '#/definitions/api.HTTPError'
      summary: Create S3 storage with Qiniu - Qiniu Object Storage (Kodo)
      tags:
      - Storage
  /storage/s3/rackcorp:
    post:
      consumes:
      - application/json
      operationId: CreateS3RackCorpStorage
      parameters:
      - description: Request body
        in: body
        name: request
        required: true
        schema:
          $ref: '#/definitions/storage.createS3RackCorpStorageRequest'
      produces:
      - application/json
      responses:
        "200":
          description: OK
          schema:
            $ref: '#/definitions/model.Storage'
        "400":
          description: Bad Request
          schema:
            $ref: '#/definitions/api.HTTPError'
        "500":
          description: Internal Server Error
          schema:
            $ref: '#/definitions/api.HTTPError'
      summary: Create S3 storage with RackCorp - RackCorp Object Storage
      tags:
      - Storage
  /storage/s3/scaleway:
    post:
      consumes:
      - application/json
      operationId: CreateS3ScalewayStorage
      parameters:
      - description: Request body
        in: body
        name: request
        required: true
        schema:
          $ref: '#/definitions/storage.createS3ScalewayStorageRequest'
      produces:
      - application/json
      responses:
        "200":
          description: OK
          schema:
            $ref: '#/definitions/model.Storage'
        "400":
          description: Bad Request
          schema:
            $ref: '#/definitions/api.HTTPError'
        "500":
          description: Internal Server Error
          schema:
            $ref: '#/definitions/api.HTTPError'
      summary: Create S3 storage with Scaleway - Scaleway Object Storage
      tags:
      - Storage
  /storage/s3/seaweedfs:
    post:
      consumes:
      - application/json
      operationId: CreateS3SeaweedFSStorage
      parameters:
      - description: Request body
        in: body
        name: request
        required: true
        schema:
          $ref: '#/definitions/storage.createS3SeaweedFSStorageRequest'
      produces:
      - application/json
      responses:
        "200":
          description: OK
          schema:
            $ref: '#/definitions/model.Storage'
        "400":
          description: Bad Request
          schema:
            $ref: '#/definitions/api.HTTPError'
        "500":
          description: Internal Server Error
          schema:
            $ref: '#/definitions/api.HTTPError'
      summary: Create S3 storage with SeaweedFS - SeaweedFS S3
      tags:
      - Storage
  /storage/s3/stackpath:
    post:
      consumes:
      - application/json
      operationId: CreateS3StackPathStorage
      parameters:
      - description: Request body
        in: body
        name: request
        required: true
        schema:
          $ref: '#/definitions/storage.createS3StackPathStorageRequest'
      produces:
      - application/json
      responses:
        "200":
          description: OK
          schema:
            $ref: '#/definitions/model.Storage'
        "400":
          description: Bad Request
          schema:
            $ref: '#/definitions/api.HTTPError'
        "500":
          description: Internal Server Error
          schema:
            $ref: '#/definitions/api.HTTPError'
      summary: Create S3 storage with StackPath - StackPath Object Storage
      tags:
      - Storage
  /storage/s3/storj:
    post:
      consumes:
      - application/json
      operationId: CreateS3StorjStorage
      parameters:
      - description: Request body
        in: body
        name: request
        required: true
        schema:
          $ref: '#/definitions/storage.createS3StorjStorageRequest'
      produces:
      - application/json
      responses:
        "200":
          description: OK
          schema:
            $ref: '#/definitions/model.Storage'
        "400":
          description: Bad Request
          schema:
            $ref: '#/definitions/api.HTTPError'
        "500":
          description: Internal Server Error
          schema:
            $ref: '#/definitions/api.HTTPError'
      summary: Create S3 storage with Storj - Storj (S3 Compatible Gateway)
      tags:
      - Storage
  /storage/s3/tencentcos:
    post:
      consumes:
      - application/json
      operationId: CreateS3TencentCOSStorage
      parameters:
      - description: Request body
        in: body
        name: request
        required: true
        schema:
          $ref: '#/definitions/storage.createS3TencentCOSStorageRequest'
      produces:
      - application/json
      responses:
        "200":
          description: OK
          schema:
            $ref: '#/definitions/model.Storage'
        "400":
          description: Bad Request
          schema:
            $ref: '#/definitions/api.HTTPError'
        "500":
          description: Internal Server Error
          schema:
            $ref: '#/definitions/api.HTTPError'
      summary: Create S3 storage with TencentCOS - Tencent Cloud Object Storage (COS)
      tags:
      - Storage
  /storage/s3/wasabi:
    post:
      consumes:
      - application/json
      operationId: CreateS3WasabiStorage
      parameters:
      - description: Request body
        in: body
        name: request
        required: true
        schema:
          $ref: '#/definitions/storage.createS3WasabiStorageRequest'
      produces:
      - application/json
      responses:
        "200":
          description: OK
          schema:
            $ref: '#/definitions/model.Storage'
        "400":
          description: Bad Request
          schema:
            $ref: '#/definitions/api.HTTPError'
        "500":
          description: Internal Server Error
          schema:
            $ref: '#/definitions/api.HTTPError'
      summary: Create S3 storage with Wasabi - Wasabi Object Storage
      tags:
      - Storage
  /storage/seafile:
    post:
      consumes:
      - application/json
      operationId: CreateSeafileStorage
      parameters:
      - description: Request body
        in: body
        name: request
        required: true
        schema:
          $ref: '#/definitions/storage.createSeafileStorageRequest'
      produces:
      - application/json
      responses:
        "200":
          description: OK
          schema:
            $ref: '#/definitions/model.Storage'
        "400":
          description: Bad Request
          schema:
            $ref: '#/definitions/api.HTTPError'
        "500":
          description: Internal Server Error
          schema:
            $ref: '#/definitions/api.HTTPError'
      summary: Create Seafile storage
      tags:
      - Storage
  /storage/sftp:
    post:
      consumes:
      - application/json
      operationId: CreateSftpStorage
      parameters:
      - description: Request body
        in: body
        name: request
        required: true
        schema:
          $ref: '#/definitions/storage.createSftpStorageRequest'
      produces:
      - application/json
      responses:
        "200":
          description: OK
          schema:
            $ref: '#/definitions/model.Storage'
        "400":
          description: Bad Request
          schema:
            $ref: '#/definitions/api.HTTPError'
        "500":
          description: Internal Server Error
          schema:
            $ref: '#/definitions/api.HTTPError'
      summary: Create Sftp storage
      tags:
      - Storage
  /storage/sharefile:
    post:
      consumes:
      - application/json
      operationId: CreateSharefileStorage
      parameters:
      - description: Request body
        in: body
        name: request
        required: true
        schema:
          $ref: '#/definitions/storage.createSharefileStorageRequest'
      produces:
      - application/json
      responses:
        "200":
          description: OK
          schema:
            $ref: '#/definitions/model.Storage'
        "400":
          description: Bad Request
          schema:
            $ref: '#/definitions/api.HTTPError'
        "500":
          description: Internal Server Error
          schema:
            $ref: '#/definitions/api.HTTPError'
      summary: Create Sharefile storage
      tags:
      - Storage
  /storage/sia:
    post:
      consumes:
      - application/json
      operationId: CreateSiaStorage
      parameters:
      - description: Request body
        in: body
        name: request
        required: true
        schema:
          $ref: '#/definitions/storage.createSiaStorageRequest'
      produces:
      - application/json
      responses:
        "200":
          description: OK
          schema:
            $ref: '#/definitions/model.Storage'
        "400":
          description: Bad Request
          schema:
            $ref: '#/definitions/api.HTTPError'
        "500":
          description: Internal Server Error
          schema:
            $ref: '#/definitions/api.HTTPError'
      summary: Create Sia storage
      tags:
      - Storage
  /storage/smb:
    post:
      consumes:
      - application/json
      operationId: CreateSmbStorage
      parameters:
      - description: Request body
        in: body
        name: request
        required: true
        schema:
          $ref: '#/definitions/storage.createSmbStorageRequest'
      produces:
      - application/json
      responses:
        "200":
          description: OK
          schema:
            $ref: '#/definitions/model.Storage'
        "400":
          description: Bad Request
          schema:
            $ref: '#/definitions/api.HTTPError'
        "500":
          description: Internal Server Error
          schema:
            $ref: '#/definitions/api.HTTPError'
      summary: Create Smb storage
      tags:
      - Storage
  /storage/storj/existing:
    post:
      consumes:
      - application/json
      operationId: CreateStorjExistingStorage
      parameters:
      - description: Request body
        in: body
        name: request
        required: true
        schema:
          $ref: '#/definitions/storage.createStorjExistingStorageRequest'
      produces:
      - application/json
      responses:
        "200":
          description: OK
          schema:
            $ref: '#/definitions/model.Storage'
        "400":
          description: Bad Request
          schema:
            $ref: '#/definitions/api.HTTPError'
        "500":
          description: Internal Server Error
          schema:
            $ref: '#/definitions/api.HTTPError'
      summary: Create Storj storage with existing - Use an existing access grant.
      tags:
      - Storage
  /storage/storj/new:
    post:
      consumes:
      - application/json
      operationId: CreateStorjNewStorage
      parameters:
      - description: Request body
        in: body
        name: request
        required: true
        schema:
          $ref: '#/definitions/storage.createStorjNewStorageRequest'
      produces:
      - application/json
      responses:
        "200":
          description: OK
          schema:
            $ref: '#/definitions/model.Storage'
        "400":
          description: Bad Request
          schema:
            $ref: '#/definitions/api.HTTPError'
        "500":
          description: Internal Server Error
          schema:
            $ref: '#/definitions/api.HTTPError'
      summary: Create Storj storage with new - Create a new access grant from satellite
        address, API key, and passphrase.
      tags:
      - Storage
  /storage/sugarsync:
    post:
      consumes:
      - application/json
      operationId: CreateSugarsyncStorage
      parameters:
      - description: Request body
        in: body
        name: request
        required: true
        schema:
          $ref: '#/definitions/storage.createSugarsyncStorageRequest'
      produces:
      - application/json
      responses:
        "200":
          description: OK
          schema:
            $ref: '#/definitions/model.Storage'
        "400":
          description: Bad Request
          schema:
            $ref: '#/definitions/api.HTTPError'
        "500":
          description: Internal Server Error
          schema:
            $ref: '#/definitions/api.HTTPError'
      summary: Create Sugarsync storage
      tags:
      - Storage
  /storage/swift:
    post:
      consumes:
      - application/json
      operationId: CreateSwiftStorage
      parameters:
      - description: Request body
        in: body
        name: request
        required: true
        schema:
          $ref: '#/definitions/storage.createSwiftStorageRequest'
      produces:
      - application/json
      responses:
        "200":
          description: OK
          schema:
            $ref: '#/definitions/model.Storage'
        "400":
          description: Bad Request
          schema:
            $ref: '#/definitions/api.HTTPError'
        "500":
          description: Internal Server Error
          schema:
            $ref: '#/definitions/api.HTTPError'
      summary: Create Swift storage
      tags:
      - Storage
  /storage/union:
    post:
      consumes:
      - application/json
      operationId: CreateUnionStorage
      parameters:
      - description: Request body
        in: body
        name: request
        required: true
        schema:
          $ref: '#/definitions/storage.createUnionStorageRequest'
      produces:
      - application/json
      responses:
        "200":
          description: OK
          schema:
            $ref: '#/definitions/model.Storage'
        "400":
          description: Bad Request
          schema:
            $ref: '#/definitions/api.HTTPError'
        "500":
          description: Internal Server Error
          schema:
            $ref: '#/definitions/api.HTTPError'
      summary: Create Union storage
      tags:
      - Storage
  /storage/uptobox:
    post:
      consumes:
      - application/json
      operationId: CreateUptoboxStorage
      parameters:
      - description: Request body
        in: body
        name: request
        required: true
        schema:
          $ref: '#/definitions/storage.createUptoboxStorageRequest'
      produces:
      - application/json
      responses:
        "200":
          description: OK
          schema:
            $ref: '#/definitions/model.Storage'
        "400":
          description: Bad Request
          schema:
            $ref: '#/definitions/api.HTTPError'
        "500":
          description: Internal Server Error
          schema:
            $ref: '#/definitions/api.HTTPError'
      summary: Create Uptobox storage
      tags:
      - Storage
  /storage/webdav:
    post:
      consumes:
      - application/json
      operationId: CreateWebdavStorage
      parameters:
      - description: Request body
        in: body
        name: request
        required: true
        schema:
          $ref: '#/definitions/storage.createWebdavStorageRequest'
      produces:
      - application/json
      responses:
        "200":
          description: OK
          schema:
            $ref: '#/definitions/model.Storage'
        "400":
          description: Bad Request
          schema:
            $ref: '#/definitions/api.HTTPError'
        "500":
          description: Internal Server Error
          schema:
            $ref: '#/definitions/api.HTTPError'
      summary: Create Webdav storage
      tags:
      - Storage
  /storage/yandex:
    post:
      consumes:
      - application/json
      operationId: CreateYandexStorage
      parameters:
      - description: Request body
        in: body
        name: request
        required: true
        schema:
          $ref: '#/definitions/storage.createYandexStorageRequest'
      produces:
      - application/json
      responses:
        "200":
          description: OK
          schema:
            $ref: '#/definitions/model.Storage'
        "400":
          description: Bad Request
          schema:
            $ref: '#/definitions/api.HTTPError'
        "500":
          description: Internal Server Error
          schema:
            $ref: '#/definitions/api.HTTPError'
      summary: Create Yandex storage
      tags:
      - Storage
  /storage/zoho:
    post:
      consumes:
      - application/json
      operationId: CreateZohoStorage
      parameters:
      - description: Request body
        in: body
        name: request
        required: true
        schema:
          $ref: '#/definitions/storage.createZohoStorageRequest'
      produces:
      - application/json
      responses:
        "200":
          description: OK
          schema:
            $ref: '#/definitions/model.Storage'
        "400":
          description: Bad Request
          schema:
            $ref: '#/definitions/api.HTTPError'
        "500":
          description: Internal Server Error
          schema:
            $ref: '#/definitions/api.HTTPError'
      summary: Create Zoho storage
      tags:
      - Storage
  /wallet:
    get:
      operationId: ListWallets
      produces:
      - application/json
      responses:
        "200":
          description: OK
          schema:
            items:
              $ref: '#/definitions/model.Wallet'
            type: array
        "400":
          description: Bad Request
          schema:
            $ref: '#/definitions/api.HTTPError'
        "500":
          description: Internal Server Error
          schema:
            $ref: '#/definitions/api.HTTPError'
      summary: List all imported wallets
      tags:
      - Wallet
    post:
      consumes:
      - application/json
      operationId: ImportWallet
      parameters:
      - description: Request body
        in: body
        name: request
        required: true
        schema:
          $ref: '#/definitions/wallet.ImportRequest'
      produces:
      - application/json
      responses:
        "200":
          description: OK
          schema:
            $ref: '#/definitions/model.Wallet'
        "400":
          description: Bad Request
          schema:
            $ref: '#/definitions/api.HTTPError'
        "500":
          description: Internal Server Error
          schema:
            $ref: '#/definitions/api.HTTPError'
      summary: Import a private key
      tags:
      - Wallet
  /wallet/{address}:
    delete:
      operationId: RemoveWallet
      parameters:
      - description: Address
        in: path
        name: address
        required: true
        type: string
      responses:
        "204":
          description: No Content
        "400":
          description: Bad Request
          schema:
            $ref: '#/definitions/api.HTTPError'
        "500":
          description: Internal Server Error
          schema:
            $ref: '#/definitions/api.HTTPError'
      summary: Remove a wallet
      tags:
      - Wallet
<<<<<<< HEAD
=======
  /wallet/{address}/init:
    post:
      operationId: InitWallet
      parameters:
      - description: Address
        in: path
        name: address
        required: true
        type: string
      produces:
      - application/json
      responses:
        "200":
          description: OK
          schema:
            $ref: '#/definitions/model.Wallet'
        "400":
          description: Bad Request
          schema:
            $ref: '#/definitions/api.HTTPError'
        "500":
          description: Internal Server Error
          schema:
            $ref: '#/definitions/api.HTTPError'
      summary: Initialize a newly created wallet
      tags:
      - Wallet
  /wallet/{address}/update:
    patch:
      consumes:
      - application/json
      operationId: UpdateWallet
      parameters:
      - description: Wallet address
        in: path
        name: address
        required: true
        type: string
      - description: Request body
        in: body
        name: request
        required: true
        schema:
          $ref: '#/definitions/wallet.UpdateRequest'
      produces:
      - application/json
      responses:
        "200":
          description: OK
          schema:
            $ref: '#/definitions/model.Wallet'
        "400":
          description: Bad Request
          schema:
            $ref: '#/definitions/api.HTTPError'
        "404":
          description: Not Found
          schema:
            $ref: '#/definitions/api.HTTPError'
        "500":
          description: Internal Server Error
          schema:
            $ref: '#/definitions/api.HTTPError'
      summary: Update wallet details
      tags:
      - Wallet
>>>>>>> 82196686
  /wallet/create:
    post:
      consumes:
      - application/json
      operationId: CreateWallet
      parameters:
      - description: Request body
        in: body
        name: request
        required: true
        schema:
          $ref: '#/definitions/wallet.CreateRequest'
      produces:
      - application/json
      responses:
        "200":
          description: OK
          schema:
            $ref: '#/definitions/model.Wallet'
        "400":
          description: Bad Request
          schema:
            $ref: '#/definitions/api.HTTPError'
        "500":
          description: Internal Server Error
          schema:
            $ref: '#/definitions/api.HTTPError'
      summary: Create new wallet
      tags:
      - Wallet
produces:
- application/json
swagger: "2.0"<|MERGE_RESOLUTION|>--- conflicted
+++ resolved
@@ -8212,10 +8212,8 @@
     type: object
   wallet.CreateRequest:
     properties:
-<<<<<<< HEAD
       keyType:
         description: This is either "secp256k1" or "bls"
-=======
       actorId:
         type: string
       address:
@@ -8230,7 +8228,6 @@
         type: string
       name:
         description: Optional fields for adding details to Wallet
->>>>>>> 82196686
         type: string
     type: object
   wallet.ImportRequest:
@@ -11915,8 +11912,6 @@
       summary: Remove a wallet
       tags:
       - Wallet
-<<<<<<< HEAD
-=======
   /wallet/{address}/init:
     post:
       operationId: InitWallet
@@ -11983,7 +11978,6 @@
       summary: Update wallet details
       tags:
       - Wallet
->>>>>>> 82196686
   /wallet/create:
     post:
       consumes:
