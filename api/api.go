--- conflicted
+++ resolved
@@ -307,13 +307,8 @@
 		AllowHeaders: []string{echo.HeaderOrigin, echo.HeaderContentType, echo.HeaderAccept},
 	}))
 
-<<<<<<< HEAD
 	s.setupRoutes(e)
 	efs, err := fs.Sub(dashboard.DashboardStaticFiles, "build")
-=======
-	s.setupRoutes(e) //nolint: contextcheck
-	efs, err := fs.Sub(embed.DashboardStaticFiles, "build")
->>>>>>> 0b8005d3
 	if err != nil {
 		return err
 	}
