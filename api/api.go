--- conflicted
+++ resolved
@@ -47,24 +47,6 @@
 )
 
 type Server struct {
-<<<<<<< HEAD
-	db                 *gorm.DB
-	listener           net.Listener
-	lotusClient        jsonrpc.RPCClient
-	dealMaker          replication.DealMaker
-	closer             io.Closer
-	host               host.Host
-	retriever          *retriever.Retriever
-	adminHandler       admin.Handler
-	storageHandler     storage.Handler
-	dataprepHandler    dataprep.Handler
-	dealHandler        deal.Handler
-	walletHandler      wallet.Handler
-	fileHandler        file.Handler
-	jobHandler         job.Handler
-	scheduleHandler    schedule.Handler
-	stateChangeHandler statechange.Handler
-=======
 	db                  *gorm.DB
 	listener            net.Listener
 	lotusClient         jsonrpc.RPCClient
@@ -83,7 +65,6 @@
 	stateChangeHandler  statechange.Handler
 	dealtemplateHandler dealtemplate.Handler
 	errorlogHandler     errorlog.Handler
->>>>>>> f4f927b7
 }
 
 func Run(c *cli.Context) error {
@@ -158,19 +139,6 @@
 			time.Hour,
 			time.Minute*5,
 		),
-<<<<<<< HEAD
-		retriever:          retriever.NewRetriever(lassie, endpointFinder),
-		closer:             closer,
-		adminHandler:       &admin.DefaultHandler{},
-		storageHandler:     &storage.DefaultHandler{},
-		dataprepHandler:    &dataprep.DefaultHandler{},
-		dealHandler:        &deal.DefaultHandler{},
-		walletHandler:      &wallet.DefaultHandler{},
-		fileHandler:        &file.DefaultHandler{},
-		jobHandler:         &job.DefaultHandler{},
-		scheduleHandler:    &schedule.DefaultHandler{},
-		stateChangeHandler: &statechange.DefaultHandler{},
-=======
 		retriever:           retriever.NewRetriever(lassie, endpointFinder),
 		closer:              closer,
 		adminHandler:        &admin.DefaultHandler{},
@@ -184,7 +152,6 @@
 		stateChangeHandler:  &statechange.DefaultHandler{},
 		dealtemplateHandler: &dealtemplate.DefaultHandler{},
 		errorlogHandler:     &errorlog.DefaultHandler{},
->>>>>>> f4f927b7
 	}, nil
 }
 
@@ -598,8 +565,6 @@
 	// Deal
 	e.POST("/api/deal", s.toEchoHandler(s.dealHandler.ListHandler))
 
-<<<<<<< HEAD
-=======
 	// Deal Schedule Templates
 	e.POST("/api/deal-schedule-template", s.toEchoHandler(s.dealtemplateHandler.CreateHandler))
 	e.GET("/api/deal-schedule-templates", s.toEchoHandler(s.dealtemplateHandler.ListHandler))
@@ -607,7 +572,6 @@
 	e.PUT("/api/deal-schedule-template/:id", s.toEchoHandler(s.dealtemplateHandler.UpdateHandler))
 	e.DELETE("/api/deal-schedule-template/:id", s.toEchoHandler(s.dealtemplateHandler.DeleteHandler))
 
->>>>>>> f4f927b7
 	// State Changes
 	e.GET("/api/deals/:id/state-changes", s.toEchoHandler(s.stateChangeHandler.GetDealStateChangesHandler))
 	e.GET("/api/state-changes", s.toEchoHandler(s.stateChangeHandler.ListStateChangesHandler))
