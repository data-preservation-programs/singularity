--- conflicted
+++ resolved
@@ -22,11 +22,7 @@
 	db *gorm.DB,
 	ctx context.Context,
 	resolver datasource.HandlerResolver,
-<<<<<<< HEAD
-	chunkID uint32,
-=======
-	packJobID uint64,
->>>>>>> a1fbb9c0
+	packJobID uint32,
 ) ([]model.Car, error) {
 	return packHandler(db, ctx, resolver, packJobID)
 }
@@ -44,11 +40,7 @@
 	db *gorm.DB,
 	ctx context.Context,
 	resolver datasource.HandlerResolver,
-<<<<<<< HEAD
-	chunkID uint32,
-=======
-	packJobID uint64,
->>>>>>> a1fbb9c0
+	packJobID uint32,
 ) ([]model.Car, error) {
 	var packJob model.PackJob
 	err := db.Where("id = ?", packJobID).Find(&packJob).Error
@@ -56,37 +48,33 @@
 		return nil, err
 	}
 
-<<<<<<< HEAD
-	if err := LoadSource(db, &chunk); err != nil {
+	if err := LoadSource(db, &packJob); err != nil {
 		return nil, err
 	}
-	if err := LoadItemParts(db, &chunk); err != nil {
+	if err := LoadFileRanges(db, &packJob); err != nil {
 		return nil, err
 	}
-	return Pack(ctx, db, chunk, resolver)
-=======
 	return Pack(ctx, db, packJob, resolver)
->>>>>>> a1fbb9c0
 }
 
-func LoadSource(db *gorm.DB, chunk *model.Chunk) error {
+func LoadSource(db *gorm.DB, packJob *model.PackJob) error {
 	var src model.Source
-	err := db.Joins("Dataset").Where("sources.id = ?", chunk.SourceID).First(&src).Error
+	err := db.Joins("Dataset").Where("sources.id = ?", packJob.SourceID).First(&src).Error
 	if err != nil {
 		return err
 	}
 
-	chunk.Source = &src
+	packJob.Source = &src
 	return nil
 }
 
-func LoadItemParts(db *gorm.DB, chunk *model.Chunk) error {
-	var itemParts []model.ItemPart
-	err := db.Joins("Item").Where("item_parts.chunk_id = ?", chunk.ID).Order("item_parts.id asc").Find(&itemParts).Error
+func LoadFileRanges(db *gorm.DB, packJob *model.PackJob) error {
+	var fileRanges []model.FileRange
+	err := db.Joins("File").Where("file_ranges.pack_job_id = ?", packJob.ID).Order("file_ranges.id asc").Find(&fileRanges).Error
 	if err != nil {
 		return err
 	}
-	chunk.ItemParts = itemParts
+	packJob.FileRanges = fileRanges
 	return nil
 }
 
