--- conflicted
+++ resolved
@@ -12,26 +12,17 @@
 	"gorm.io/gorm"
 )
 
-type PackJobRequest struct {
+type CreatePackJobRequest struct {
 	FileIDs []uint64 `json:"fileIDs" validation:"required"`
 }
 
-<<<<<<< HEAD
 func CreatePackJobHandler(
-	db *gorm.DB,
-	sourceID string,
-	request PackJobRequest,
-) (*model.PackJob, error) {
-	return createPackJobHandler(db, sourceID, request)
-=======
-func ChunkHandler(
 	ctx context.Context,
 	db *gorm.DB,
 	sourceID string,
-	request ChunkRequest,
-) (*model.Chunk, error) {
-	return chunkHandler(ctx, db.WithContext(ctx), sourceID, request)
->>>>>>> 186c2c30
+	request CreatePackJobRequest,
+) (*model.PackJob, error) {
+	return createPackJobHandler(ctx, db.WithContext(ctx), sourceID, request)
 }
 
 // @Summary Create a pack job for the specified files
@@ -43,17 +34,12 @@
 // @Success 201 {object} model.File
 // @Failure 400 {string} string "Bad Request"
 // @Failure 500 {string} string "Internal Server Error"
-<<<<<<< HEAD
 // @Router /source/{id}/packjob [post]
 func createPackJobHandler(
-=======
-// @Router /source/{id}/chunk [post]
-func chunkHandler(
 	ctx context.Context,
->>>>>>> 186c2c30
 	db *gorm.DB,
 	sourceID string,
-	request PackJobRequest,
+	request CreatePackJobRequest,
 ) (*model.PackJob, error) {
 	sourceIDInt, err := strconv.Atoi(sourceID)
 	if err != nil {
@@ -75,7 +61,7 @@
 				fileRangeIDChunks := util.ChunkSlice(request.FileIDs, util.BatchSize)
 				for _, fileRangeIDChunks := range fileRangeIDChunks {
 					err = db.Model(&model.FileRange{}).
-						Where("id IN ?", fileRangeIDChunks).Update("packing_manifest_id", packJob.ID).Error
+						Where("id IN ?", fileRangeIDChunks).Update("pack_job_id", packJob.ID).Error
 					if err != nil {
 						return errors.Wrap(err, "failed to update files")
 					}
