--- conflicted
+++ resolved
@@ -156,11 +156,8 @@
 	switch {
 	case !hasKeyType && !hasAddress && !hasActorID:
 		return nil, errors.New("must specify either KeyType (for UserWallet) or Address/ActorID (for SPWallet)")
-<<<<<<< HEAD
 	case !hasKeyType && (!hasAddress || !hasActorID):
-=======
 	case !hasKeyType && !(hasAddress && hasActorID):
->>>>>>> 82196686
 		return nil, errors.New("must specify both Address and ActorID (for SPWallet)")
 	case hasKeyType && (hasAddress || hasActorID):
 		return nil, errors.New("cannot specify both KeyType (for UserWallet) and Address/ActorID (for SPWallet) - please specify parameters for one wallet type")
