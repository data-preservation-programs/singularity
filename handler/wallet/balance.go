package wallet

import (
	"context"
	"fmt"
	"math/big"
	"strconv"

	"github.com/cockroachdb/errors"
	"github.com/filecoin-project/go-address"
	"github.com/filecoin-project/go-state-types/abi"
	"github.com/ybbus/jsonrpc/v3"
	"gorm.io/gorm"
)

type BalanceResponse struct {
	Address        string  `json:"address"`
	Balance        string  `json:"balance"`         // FIL balance in FIL units
	BalanceAttoFIL string  `json:"balanceAttoFil"`  // Raw balance in attoFIL
	DataCap        string  `json:"dataCap"`         // FIL+ datacap balance
	DataCapBytes   int64   `json:"dataCapBytes"`    // Raw datacap in bytes
	Error          *string `json:"error,omitempty"` // Error message if any
}

// GetBalanceHandler retrieves the FIL and FIL+ balance for a specific wallet
//
// Parameters:
//   - ctx: The context for the request
//   - db: Database connection
//   - lotusClient: Lotus JSON-RPC client
//   - address: Wallet address to query
//
// Returns:
//   - BalanceResponse containing balance information
//   - Error if the operation fails
func (DefaultHandler) GetBalanceHandler(
	ctx context.Context,
	db *gorm.DB,
	lotusClient jsonrpc.RPCClient,
	walletAddress string,
) (*BalanceResponse, error) {
	// Validate wallet address format
	addr, err := address.NewFromString(walletAddress)
	if err != nil {
		return nil, errors.Wrapf(err, "invalid wallet address format: %s", walletAddress)
	}

	// Initialize response
	response := &BalanceResponse{
		Address:      walletAddress,
		Balance:      "0",
		DataCap:      "0",
		DataCapBytes: 0,
	}

	// Get FIL balance using Lotus API
	balance, err := getWalletBalance(ctx, lotusClient, addr)
	if err != nil {
		errMsg := fmt.Sprintf("failed to get wallet balance: %v", err)
		response.Error = &errMsg
	} else {
		response.Balance = formatFILFromAttoFIL(balance.Int)
		response.BalanceAttoFIL = balance.Int.String()
	}

	// Get FIL+ datacap balance
	datacap, err := getDatacapBalance(ctx, lotusClient, addr)
	if err != nil {
		// Always show datacap errors to help debug
		if response.Error != nil {
			errMsg := fmt.Sprintf("%s; failed to get datacap balance: %v", *response.Error, err)
			response.Error = &errMsg
		} else {
			errMsg := fmt.Sprintf("failed to get datacap balance: %v", err)
			response.Error = &errMsg
		}
		datacap = 0
	}

	response.DataCap = formatDatacap(datacap)
	response.DataCapBytes = datacap

	return response, nil
}

// getWalletBalance retrieves FIL balance from Lotus
func getWalletBalance(ctx context.Context, lotusClient jsonrpc.RPCClient, addr address.Address) (abi.TokenAmount, error) {
	var balance string
	// Pass address as string to avoid parameter marshaling issues
	err := lotusClient.CallFor(ctx, &balance, "Filecoin.WalletBalance", addr.String())
	if err != nil {
		return abi.TokenAmount{}, errors.WithStack(err)
	}

	balanceInt, ok := new(big.Int).SetString(balance, 10)
	if !ok {
		return abi.TokenAmount{}, errors.New("failed to parse balance")
	}

	return abi.TokenAmount{Int: balanceInt}, nil
}

// getDatacapBalance retrieves FIL+ datacap balance from Lotus
func getDatacapBalance(ctx context.Context, lotusClient jsonrpc.RPCClient, addr address.Address) (int64, error) {
	var result string
	// Use Filecoin.StateVerifiedClientStatus to get datacap allocation
	// This is the API method that corresponds to "lotus filplus check-client-datacap"
	err := lotusClient.CallFor(ctx, &result, "Filecoin.StateVerifiedClientStatus", addr.String(), nil)
	if err != nil {
		return 0, errors.WithStack(err)
	}

	// If result is empty or "null", client has no datacap
	if result == "" || result == "null" {
		return 0, nil
	}

<<<<<<< HEAD
	// If result is empty or "null", client has no datacap
	if result == "" || result == "null" {
		return 0, nil
	}

=======
>>>>>>> 02052882
	// Parse the datacap balance string
	datacap, err := strconv.ParseInt(result, 10, 64)
	if err != nil {
		return 0, errors.WithStack(err)
	}

	return datacap, nil
}

// formatFILFromAttoFIL converts attoFIL to human-readable FIL
func formatFILFromAttoFIL(attoFIL *big.Int) string {
	if attoFIL == nil {
		return "0.000000 FIL"
	}

	filValue := new(big.Float).SetInt(attoFIL)
	filValue.Quo(filValue, big.NewFloat(1e18))

	return filValue.Text('f', 6) + " FIL" // 6 decimal places with FIL unit
}

// formatDatacap formats datacap bytes to human-readable format
func formatDatacap(bytes int64) string {
	if bytes == 0 {
		return "0.00 GiB"
	}

	// Convert bytes to GiB for display
	gib := float64(bytes) / (1024 * 1024 * 1024)
	return fmt.Sprintf("%.2f GiB", gib)
}

// @ID GetWalletBalance
// @Summary Get wallet FIL and FIL+ balance
// @Description Retrieves the FIL balance and FIL+ datacap balance for a specific wallet address
// @Tags Wallet
// @Param address path string true "Wallet address"
// @Produce json
// @Success 200 {object} BalanceResponse
// @Failure 400 {object} api.HTTPError
// @Failure 500 {object} api.HTTPError
// @Router /wallet/{address}/balance [get]
func _() {}<|MERGE_RESOLUTION|>--- conflicted
+++ resolved
@@ -115,14 +115,12 @@
 		return 0, nil
 	}
 
-<<<<<<< HEAD
+
 	// If result is empty or "null", client has no datacap
 	if result == "" || result == "null" {
 		return 0, nil
 	}
 
-=======
->>>>>>> 02052882
 	// Parse the datacap balance string
 	datacap, err := strconv.ParseInt(result, 10, 64)
 	if err != nil {
