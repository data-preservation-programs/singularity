--- conflicted
+++ resolved
@@ -55,23 +55,15 @@
 	db = db.WithContext(ctx)
 	addr, err := wallet.PublicKey(request.PrivateKey)
 	if err != nil {
-<<<<<<< HEAD
+		logger.Errorw("failed to instantiate wallet address from private key", "err", err)
 		return nil, errors.Wrap(handlererror.ErrInvalidParameter, "invalid private key")
-=======
-		logger.Errorw("failed to instantiate wallet address from private key", "err", err)
-		return nil, handler.NewInvalidParameterErr("invalid private key")
->>>>>>> 23ecab53
 	}
 
 	var result string
 	err = lotusClient.CallFor(ctx, &result, "Filecoin.StateLookupID", addr.String(), nil)
 	if err != nil {
-<<<<<<< HEAD
+		logger.Errorw("failed to lookup state for wallet address", "addr", addr, "err", err)
 		return nil, errors.Join(handlererror.ErrInvalidParameter, errors.Wrap(err, "failed to lookup actor ID"))
-=======
-		logger.Errorw("failed to lookup state for wallet address", "addr", addr, "err", err)
-		return nil, handler.NewInvalidParameterErr("invalid private key")
->>>>>>> 23ecab53
 	}
 
 	_, err = address.NewFromString(result)
