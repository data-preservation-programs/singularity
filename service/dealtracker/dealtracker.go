package dealtracker

import (
	"context"
	"encoding/json"
	"fmt"
	"io"
	"net/http"
	"strconv"
	"strings"
	"sync"
	"time"

	"bytes"

	"github.com/cockroachdb/errors"
	"github.com/data-preservation-programs/singularity/database"
	"github.com/data-preservation-programs/singularity/model"
	"github.com/data-preservation-programs/singularity/service/epochutil"
	"github.com/data-preservation-programs/singularity/service/healthcheck"
	"github.com/data-preservation-programs/singularity/service/statetracker"
	"github.com/data-preservation-programs/singularity/util"
	"github.com/dustin/go-humanize"
	"github.com/google/uuid"
	"github.com/gotidy/ptr"
	"github.com/ipfs/go-cid"
	"github.com/ipfs/go-log/v2"
	"github.com/klauspost/compress/zstd"
	"github.com/tidwall/gjson"
	"gorm.io/gorm"
)

var ErrAlreadyRunning = errors.New("another worker already running")

const (
	healthRegisterRetryInterval = time.Minute
	cleanupTimeout              = 5 * time.Second
	logStatsInterval            = 15 * time.Second
)

type Deal struct {
	Proposal DealProposal
	State    DealState
}

func (d Deal) Key() string {
	return fmt.Sprintf("%s-%s-%s-%d-%d", d.Proposal.Client, d.Proposal.Provider,
		d.Proposal.PieceCID.Root, d.Proposal.StartEpoch, d.Proposal.EndEpoch)
}

// GetState determines the current state of a deal based on on-chain data and current time.
//
// The state determination follows this priority order:
//  1. SLASHED: If SlashEpoch > 0, the deal has been slashed by the network
//  2. PROPOSAL_EXPIRED: If SectorStartEpoch < 0 AND StartEpoch has passed, the deal proposal expired
//  3. PUBLISHED: If SectorStartEpoch < 0 AND StartEpoch hasn't passed, the deal is published but not active
//  4. EXPIRED: If SectorStartEpoch >= 0 AND EndEpoch has passed, the deal has naturally expired
//  5. ACTIVE: If SectorStartEpoch >= 0 AND EndEpoch hasn't passed, the deal is actively storing data
//
// Parameters:
//   - headTime: Current blockchain head time for epoch-based comparisons
//
// Returns:
//   - model.DealState: The determined state of the deal
func (d Deal) GetState(headTime time.Time) model.DealState {
	if d.State.SlashEpoch > 0 {
		return model.DealSlashed
	}
	if d.State.SectorStartEpoch < 0 {
		if epochutil.EpochToTime(d.Proposal.StartEpoch).Before(headTime) {
			return model.DealProposalExpired
		}
		return model.DealPublished
	}
	if epochutil.EpochToTime(d.Proposal.EndEpoch).Before(headTime) {
		return model.DealExpired
	}
	return model.DealActive
}

type Cid struct {
	Root string `json:"/" mapstructure:"/"`
}

type DealProposal struct {
	PieceCID             Cid
	PieceSize            int64
	VerifiedDeal         bool
	Client               string
	Provider             string
	Label                string
	StartEpoch           int32
	EndEpoch             int32
	StoragePricePerEpoch string
}

type DealState struct {
	SectorStartEpoch int32
	LastUpdatedEpoch int32
	SlashEpoch       int32
}

type CloserFunc func() error

func (c CloserFunc) Close() error {
	return c()
}

var Logger = log.Logger("dealtracker")

type DealTracker struct {
	workerID     uuid.UUID
	dbNoContext  *gorm.DB
	interval     time.Duration
	dealZstURL   string
	lotusURL     string
	lotusToken   string
	once         bool
	batchSize    int
	stateTracker *statetracker.StateChangeTracker
}

func NewDealTracker(
	db *gorm.DB,
	interval time.Duration,
	dealZstURL string,
	lotusURL string,
	lotusToken string,
	once bool,
) DealTracker {
	return DealTracker{
		workerID:     uuid.New(),
		dbNoContext:  db,
		interval:     interval,
		dealZstURL:   dealZstURL,
		lotusURL:     lotusURL,
		lotusToken:   lotusToken,
		once:         once,
		batchSize:    100, // Default batch size
		stateTracker: statetracker.NewStateChangeTracker(db),
	}
}

// ThreadSafeReadCloser is a thread-safe implementation of the io.ReadCloser interface.
//
// The ThreadSafeReadCloser struct has the following fields:
//   - reader: The underlying io.Reader.
//   - closer: The function to close the reader.
//   - closed: A boolean indicating whether the reader is closed.
//   - mu: A mutex used to synchronize access to the closed field.
//
// The ThreadSafeReadCloser struct implements the io.ReadCloser interface and provides the following methods:
//   - Read: Reads data from the underlying reader. It acquires a lock on the mutex to ensure thread safety.
//   - Close: Closes the reader. It acquires a lock on the mutex to ensure thread safety and sets the closed field to true before calling the closer function.
type ThreadSafeReadCloser struct {
	reader io.Reader
	closer func()
	closed bool
	mu     sync.Mutex
}

func (t *ThreadSafeReadCloser) Read(p []byte) (n int, err error) {
	t.mu.Lock()
	defer t.mu.Unlock()
	if t.closed {
		return 0, errors.New("closed")
	}
	return t.reader.Read(p)
}

func (t *ThreadSafeReadCloser) Close() {
	t.mu.Lock()
	defer t.mu.Unlock()
	t.closed = true
	t.closer()
}

// DealStateStreamFromHTTPRequest creates a custom streaming parser for efficient deal processing
func DealStateStreamFromHTTPRequest(request *http.Request, depth int, decompress bool, walletIDs map[string]struct{}) (chan *ParsedDeal, Counter, io.Closer, error) {
	//nolint: bodyclose
	resp, err := http.DefaultClient.Do(request)
	if err != nil {
		return nil, nil, nil, errors.WithStack(err)
	}
	if resp.StatusCode != http.StatusOK {
		_ = resp.Body.Close()
		return nil, nil, nil, errors.Newf("failed to get deal state: %s", resp.Status)
	}

	var reader io.Reader
	var closer io.Closer
	countingReader := NewCountingReader(resp.Body)

	if decompress {
		decompressor, err := zstd.NewReader(countingReader)
		if err != nil {
			_ = resp.Body.Close()
			return nil, nil, nil, errors.WithStack(err)
		}
		safeDecompressor := &ThreadSafeReadCloser{
			reader: decompressor,
			closer: decompressor.Close,
		}
		reader = safeDecompressor
		closer = CloserFunc(func() error {
			safeDecompressor.Close()
			return resp.Body.Close()
		})
	} else {
		reader = countingReader
		closer = resp.Body
	}

	// Create channel for parsed deals
	dealChan := make(chan *ParsedDeal, 100)

	// Create channel for raw deals that need processing
	rawDealChan := make(chan struct {
		DealID  uint64
		RawDeal json.RawMessage
	}, 200)

	// Start worker goroutines for parallel deal processing
	const numWorkers = 4
	var wg sync.WaitGroup
	wg.Add(numWorkers)

	for i := 0; i < numWorkers; i++ {
		go func() {
			defer wg.Done()
			for raw := range rawDealChan {
				// Extract deal fields directly with gjson
				deal := Deal{
					Proposal: DealProposal{
						PieceCID: Cid{
							Root: gjson.GetBytes(raw.RawDeal, "Proposal.PieceCID./").String(),
						},
						PieceSize:            gjson.GetBytes(raw.RawDeal, "Proposal.PieceSize").Int(),
						VerifiedDeal:         gjson.GetBytes(raw.RawDeal, "Proposal.VerifiedDeal").Bool(),
						Client:               gjson.GetBytes(raw.RawDeal, "Proposal.Client").String(),
						Provider:             gjson.GetBytes(raw.RawDeal, "Proposal.Provider").String(),
						Label:                gjson.GetBytes(raw.RawDeal, "Proposal.Label").String(),
						StartEpoch:           int32(gjson.GetBytes(raw.RawDeal, "Proposal.StartEpoch").Int()),
						EndEpoch:             int32(gjson.GetBytes(raw.RawDeal, "Proposal.EndEpoch").Int()),
						StoragePricePerEpoch: gjson.GetBytes(raw.RawDeal, "Proposal.StoragePricePerEpoch").String(),
					},
					State: DealState{
						SectorStartEpoch: int32(gjson.GetBytes(raw.RawDeal, "State.SectorStartEpoch").Int()),
						LastUpdatedEpoch: int32(gjson.GetBytes(raw.RawDeal, "State.LastUpdatedEpoch").Int()),
						SlashEpoch:       int32(gjson.GetBytes(raw.RawDeal, "State.SlashEpoch").Int()),
					},
				}

				// Send parsed deal
				dealChan <- &ParsedDeal{
					DealID: raw.DealID,
					Deal:   deal,
				}
			}
		}()
	}

	// Goroutine to close dealChan after all workers finish
	go func() {
		wg.Wait()
		close(dealChan)
	}()

	go func() {
		defer close(rawDealChan)

		// Read in reasonable chunks to avoid loading 40GB at once
		const chunkSize = 4 * 1024 * 1024 // 4MB chunks

		var accumulated []byte
		buffer := make([]byte, chunkSize)

		for {
			n, err := reader.Read(buffer)
			if n > 0 {
				accumulated = append(accumulated, buffer[:n]...)

				// Process complete deals from accumulated data
				processed := findAndProcessCompleteDeals(accumulated, rawDealChan, walletIDs, depth)

				// Keep unprocessed remainder
				if processed > 0 && processed < len(accumulated) {
					copy(accumulated, accumulated[processed:])
					accumulated = accumulated[:len(accumulated)-processed]
				} else if processed == len(accumulated) {
					accumulated = accumulated[:0] // Clear all
				}
			}

			if err == io.EOF {
				// Process any remaining complete data
				if len(accumulated) > 0 {
					findAndProcessCompleteDeals(accumulated, rawDealChan, walletIDs, depth)
				}
				break
			}
			if err != nil {
				Logger.Errorw("failed to read response data", "error", err)
				return
			}
		}
	}()

	return dealChan, countingReader, closer, nil
}

func (*DealTracker) Name() string {
	return "DealTracker"
}

// Start starts the DealTracker and returns a list of service.Done channels, a service.Fail channel, and an error.
//
// The Start method takes a context.Context as input and performs the following steps:
//
//  1. Defines a getState function that returns a healthcheck.State with JobType set to model.DealTracking.
//
//  2. Registers the worker using healthcheck.Register with the provided context, dbNoContext, workerID, getState function, and false for the force flag.
//     - If an error occurs during registration, it returns nil for the service.Done channels, nil for the service.Fail channel, and the error wrapped with an appropriate message.
//     - If another worker is already running, it logs a warning and checks if d.once is true. If d.once is true, it returns nil for the service.Done channels,
//     nil for the service.Fail channel, and an error indicating that another worker is already running.
//
//  3. Logs a warning message and waits for 1 minute before retrying.
//     - If the context is done during the wait, it returns nil for the service.Done channels, nil for the service.Fail channel, and the context error.
//
//  4. Starts reporting health using healthcheck.StartReportHealth with the provided context, dbNoContext, workerID, and getState function in a separate goroutine.
//
//  5. Runs the main loop in a separate goroutine.
//     - Calls d.runOnce to execute the main logic of the DealTracker.
//     - If an error occurs during execution, it logs an error message.
//     - If d.once is true, it returns from the goroutine.
//     - Waits for the specified interval before running the next iteration.
//     - If the context is done during the wait, it returns from the goroutine.
//
//  6. Cleans up resources when the context is done.
//     - Calls d.cleanup to perform cleanup operations.
//     - If an error occurs during cleanup, it logs an error message.
//
//  7. Returns a list of service.Done channels containing healthcheckDone, runDone, and cleanupDone, the service.Fail channel fail, and nil for the error.
func (d *DealTracker) Start(ctx context.Context, exitErr chan<- error) error {
	var regTimer *time.Timer
	for {
		alreadyRunning, err := healthcheck.Register(ctx, d.dbNoContext, d.workerID, model.DealTracker, false)
		if err != nil {
			return errors.WithStack(err)
		}
		if !alreadyRunning {
			break
		}

		Logger.Warnw("another worker already running")
		if d.once {
			return ErrAlreadyRunning
		}
		Logger.Warn("retrying in 1 minute")
		if regTimer == nil {
			regTimer = time.NewTimer(healthRegisterRetryInterval)
			defer regTimer.Stop()
		} else {
			regTimer.Reset(healthRegisterRetryInterval)
		}
		select {
		case <-ctx.Done():
			return ctx.Err()
		case <-regTimer.C:
		}
	}

	var cancel context.CancelFunc
	ctx, cancel = context.WithCancel(ctx)

	healthcheckDone := make(chan struct{})
	go func() {
		defer close(healthcheckDone)
		healthcheck.StartReportHealth(ctx, d.dbNoContext, d.workerID, model.DealTracker)
		Logger.Info("health report stopped")
	}()

	go func() {
		var timer *time.Timer
		var runErr error
		for {
			runErr = d.runOnce(ctx)
			if runErr != nil {
				if ctx.Err() != nil {
					if errors.Is(runErr, context.Canceled) {
						runErr = nil
					}
					Logger.Info("run stopped")
					break
				}
				Logger.Errorw("failed to run once", "error", runErr)
			}
			if d.once {
				Logger.Info("run once done")
				break
			}
			if timer == nil {
				timer = time.NewTimer(d.interval)
				defer timer.Stop()
			} else {
				timer.Reset(d.interval)
			}

			var stopped bool
			select {
			case <-ctx.Done():
				stopped = true
			case <-timer.C:
			}
			if stopped {
				Logger.Info("run stopped")
				break
			}
		}

		cancel()

		ctx2, cancel2 := context.WithTimeout(context.Background(), cleanupTimeout)
		defer cancel2()

		//nolint:contextcheck
		err := d.cleanup(ctx2)
		if err != nil {
			Logger.Errorw("failed to cleanup", "error", err)
		} else {
			Logger.Info("cleanup done")
		}

		<-healthcheckDone

		if exitErr != nil {
			exitErr <- runErr
		}
	}()

	return nil
}

func (d *DealTracker) cleanup(ctx context.Context) error {
	return database.DoRetry(ctx, func() error {
		return d.dbNoContext.WithContext(ctx).Where("id = ?", d.workerID).Delete(&model.Worker{}).Error
	})
}

type KnownDeal struct {
	State model.DealState
}
type UnknownDeal struct {
	ID         model.DealID
	ClientID   *model.WalletID
	Provider   string
	PieceCID   model.CID
	StartEpoch int32
	EndEpoch   int32
}

// runOnce is a method of the DealTracker type. It is responsible for performing a single cycle
// of deal tracking. It queries the local database for known deals and wallets, compares the
// local data with on-chain data, updates the local data to reflect any changes, inserts new deals
// found on-chain but not in the local data, and marks expired deals and deal proposals as such.
//
// The steps it takes are as follows:
//  1. Calculate the delay time based on Lotus head time if dealZstURL is empty, or default to 1 hour.
//  2. Retrieve the wallets from the local database.
//  3. Create a set of wallet IDs for lookup purposes.
//  4. Retrieve the known deals from the local database.
//  5. Retrieve the unknown deals from the local database.
//  6. Invoke trackDeal function to compare and update the local deals with on-chain data.
//  7. In trackDeal's callback, update existing deals if the state has changed.
//  8. In trackDeal's callback, match unknown deals in the local database to known deals on-chain.
//  9. In trackDeal's callback, insert new deals found on-chain that don't exist in the local database.
//  10. Mark all expired active deals as 'expired' in the local database.
//  11. Mark all expired deal proposals as 'proposal_expired' in the local database.
//
// Parameters:
//
//   - ctx: The context to control the lifecycle of the run. If the context is done,
//     the function exits cleanly.
//
// Returns:
//
//   - error: An error that represents the failure of the operation, or nil if the operation was successful.
func (d *DealTracker) runOnce(ctx context.Context) error {
	// If no data sources are configured, skip processing
	if d.dealZstURL == "" && d.lotusURL == "" {
		Logger.Info("no data sources configured, skipping deal tracking")
		return nil
	}

	// Recover any missing state changes from service restarts
	if err := d.stateTracker.RecoverMissingStateChanges(ctx); err != nil {
		Logger.Warnw("Failed to recover missing state changes", "error", err)
		// Continue processing even if recovery fails
	}

	headTime, err := util.GetLotusHeadTime(ctx, d.lotusURL, d.lotusToken)
	if err != nil {
		return errors.Wrapf(err, "failed to get lotus head time from %s", d.lotusURL)
	}

	var lastEpoch int32

	db := d.dbNoContext.WithContext(ctx)
	var wallets []model.Wallet
	err = db.Find(&wallets).Error
	if err != nil {
		return errors.Wrap(err, "failed to get wallets from database")
	}

	walletIDs := make(map[string]struct{})
	for _, wallet := range wallets {
		Logger.Infof("tracking deals for wallet %s", wallet.ActorID)
		walletIDs[wallet.ActorID] = struct{}{}
	}

	knownDeals := make(map[uint64]model.DealState)
	rows, err := db.Model(&model.Deal{}).Where("deal_id IS NOT NULL").
		Select("deal_id", "state").Rows()
	if err != nil {
		return errors.Wrap(err, "failed to get known deals from database")
	}
	for rows.Next() {
		var dealID uint64
		var state model.DealState
		err = rows.Scan(&dealID, &state)
		if err != nil {
			return errors.Wrap(err, "failed to scan row")
		}
		knownDeals[dealID] = state
	}

	unknownDeals := make(map[string][]UnknownDeal)
	rows, err = db.Model(&model.Deal{}).Where("deal_id IS NULL AND state NOT IN ?", []model.DealState{model.DealExpired, model.DealProposalExpired}).
		Select("id", "deal_id", "state", "client_id", "client_actor_id", "provider", "piece_cid",
			"start_epoch", "end_epoch").Rows()
	if err != nil {
		return errors.WithStack(err)
	}
	for rows.Next() {
		var deal model.Deal
		err = rows.Scan(&deal.ID, &deal.DealID, &deal.State, &deal.ClientID, &deal.ClientActorID, &deal.Provider, &deal.PieceCID, &deal.StartEpoch, &deal.EndEpoch)
		if err != nil {
			return errors.WithStack(err)
		}
		key := deal.Key()
		unknownDeals[key] = append(unknownDeals[key], UnknownDeal{
			ID:         deal.ID,
			ClientID:   deal.ClientID,
			Provider:   deal.Provider,
			PieceCID:   deal.PieceCID,
			StartEpoch: deal.StartEpoch,
			EndEpoch:   deal.EndEpoch,
		})
	}

	var updated int64
	var inserted int64
	defer func() {
		Logger.Infof("updated %d deals and inserted %d deals", updated, inserted)
	}()
	err = d.trackDeal(ctx, walletIDs, func(dealID uint64, deal Deal) error {
		if ctx.Err() != nil {
			return ctx.Err()
		}
		if deal.State.LastUpdatedEpoch > lastEpoch {
			lastEpoch = deal.State.LastUpdatedEpoch
		}
		_, ok := walletIDs[deal.Proposal.Client]
		if !ok {
			return nil
		}
		newState := deal.GetState(headTime)
		var lastVerifiedAt *time.Time
		if newState == model.DealActive {
			lastVerifiedAt = ptr.Of(headTime)
		}
		current, ok := knownDeals[dealID]
		if ok {
			if current == newState {
				return nil
			}

			if newState == model.DealExpired || newState == model.DealProposalExpired {
				return nil
			}
			Logger.Infow("Deal state changed", "dealID", dealID, "oldState", current, "newState", newState)
			err = database.DoRetry(ctx, func() error {
				return db.Model(&model.Deal{}).Where("deal_id = ?", dealID).Updates(
					map[string]any{
						"state":              newState,
						"sector_start_epoch": deal.State.SectorStartEpoch,
						"last_verified_at":   lastVerifiedAt,
					}).Error
			})
			if err != nil {
				return errors.WithStack(err)
			}

			// Track the state change with enhanced metadata
			dealInfo := &statetracker.DealInfo{
				StoragePrice:    deal.Proposal.StoragePricePerEpoch,
				PieceSize:       deal.Proposal.PieceSize,
				VerifiedDeal:    deal.Proposal.VerifiedDeal,
				ActivationEpoch: &deal.State.SectorStartEpoch,
			}
<<<<<<< HEAD
			if deal.State.SlashEpoch > 0 {
				dealInfo.SlashingEpoch = &deal.State.SlashEpoch
			}

			reason := "Chain state update detected"
			if current != newState {
				reason = fmt.Sprintf("Deal state transition: %s → %s", current, newState)
				// Add special handling for critical transitions
				switch newState {
				case model.DealSlashed:
					reason = fmt.Sprintf("Deal slashed at epoch %d", deal.State.SlashEpoch)
					Logger.Warnw("Deal slashed detected", 
						"dealID", dealID, 
						"provider", deal.Proposal.Provider,
						"client", deal.Proposal.Client,
						"slashEpoch", deal.State.SlashEpoch,
						"pieceCID", deal.Proposal.PieceCID.Root)
				case model.DealExpired:
					reason = fmt.Sprintf("Deal expired at epoch %d", deal.Proposal.EndEpoch)
					Logger.Infow("Deal expiration detected",
						"dealID", dealID,
						"provider", deal.Proposal.Provider,
						"client", deal.Proposal.Client,
						"endEpoch", deal.Proposal.EndEpoch)
				case model.DealActive:
					reason = fmt.Sprintf("Deal activated at epoch %d", deal.State.SectorStartEpoch)
					Logger.Infow("Deal activation detected",
						"dealID", dealID,
						"provider", deal.Proposal.Provider,
						"client", deal.Proposal.Client,
						"sectorStartEpoch", deal.State.SectorStartEpoch)
				}
			}

			metadata := statetracker.CreateEnhancedMetadata(reason, nil, dealInfo)
=======
			// Add slashing epoch if deal was slashed
			if newState == model.DealSlashed && deal.State.SlashEpoch > 0 {
				metadata.SlashingEpoch = &deal.State.SlashEpoch
			}
>>>>>>> 6c6c6402
			if err := d.stateTracker.TrackStateChangeWithDetails(
				ctx,
				model.DealID(dealID), // Convert uint64 to DealID
				&current,
				newState,
				&deal.State.LastUpdatedEpoch,
				nil, // No sector ID available from chain data
				deal.Proposal.Provider,
				deal.Proposal.Client,
				metadata,
			); err != nil {
				Logger.Warnw("Failed to track state change", "dealID", dealID, "error", err)
				// Continue processing even if state tracking fails
			}

			updated++
			return nil
		}
		dealKey := deal.Key()
		found, ok := unknownDeals[dealKey]
		if ok {
			if newState == model.DealExpired || newState == model.DealProposalExpired {
				return nil
			}
			f := found[0]
			Logger.Infow("Deal matched on-chain", "dealID", dealID, "state", newState)
			err = database.DoRetry(ctx, func() error {
				return db.Model(&model.Deal{}).Where("id = ?", f.ID).Updates(map[string]any{
					"deal_id":            dealID,
					"state":              newState,
					"sector_start_epoch": deal.State.SectorStartEpoch,
					"last_verified_at":   lastVerifiedAt,
				}).Error
			})
			if err != nil {
				return errors.WithStack(err)
			}

			// Track the state change for the matched deal with enhanced metadata
			dealInfo := &statetracker.DealInfo{
				StoragePrice:    deal.Proposal.StoragePricePerEpoch,
				PieceSize:       deal.Proposal.PieceSize,
				VerifiedDeal:    deal.Proposal.VerifiedDeal,
				ActivationEpoch: &deal.State.SectorStartEpoch,
			}
<<<<<<< HEAD
			if deal.State.SlashEpoch > 0 {
				dealInfo.SlashingEpoch = &deal.State.SlashEpoch
			}

			reason := fmt.Sprintf("Deal matched on-chain with state: %s", newState)
			metadata := statetracker.CreateEnhancedMetadata(reason, nil, dealInfo)
=======
			// Add slashing epoch if deal was slashed
			if newState == model.DealSlashed && deal.State.SlashEpoch > 0 {
				metadata.SlashingEpoch = &deal.State.SlashEpoch
			}
>>>>>>> 6c6c6402
			if err := d.stateTracker.TrackStateChangeWithDetails(
				ctx,
				f.ID,
				nil, // Unknown previous state for matched deals
				newState,
				&deal.State.LastUpdatedEpoch,
				nil, // No sector ID available from chain data
				deal.Proposal.Provider,
				deal.Proposal.Client,
				metadata,
			); err != nil {
				Logger.Warnw("Failed to track state change for matched deal", "dealID", f.ID, "error", err)
				// Continue processing even if state tracking fails
			}

			updated++
			unknownDeals[dealKey] = unknownDeals[dealKey][1:]
			if len(unknownDeals[dealKey]) == 0 {
				delete(unknownDeals, dealKey)
			}
			return nil
		}
		Logger.Infow("Deal external inserted from on-chain", "dealID", dealID, "state", newState)
		root, err := cid.Parse(deal.Proposal.PieceCID.Root)
		if err != nil {
			return errors.Wrapf(err, "failed to parse piece CID %s", deal.Proposal.PieceCID.Root)
		}

		var wallet model.Wallet
		if err := db.Where("actor_id = ?", deal.Proposal.Client).First(&wallet).Error; err != nil {
			return errors.Wrapf(err, "failed to find wallet for client %s", deal.Proposal.Client)
		}

		var createdDeal model.Deal
		err = database.DoRetry(ctx, func() error {
			createdDeal = model.Deal{
				DealID:           &dealID,
				State:            newState,
				ClientID:         &wallet.ID,
				Provider:         deal.Proposal.Provider,
				Label:            deal.Proposal.Label,
				PieceCID:         model.CID(root),
				PieceSize:        deal.Proposal.PieceSize,
				StartEpoch:       deal.Proposal.StartEpoch,
				EndEpoch:         deal.Proposal.EndEpoch,
				SectorStartEpoch: deal.State.SectorStartEpoch,
				Price:            deal.Proposal.StoragePricePerEpoch,
				Verified:         deal.Proposal.VerifiedDeal,
				LastVerifiedAt:   lastVerifiedAt,
			}
			return db.Create(&createdDeal).Error
		})
		if err != nil {
			return errors.WithStack(err)
		}

		// Track the initial state for the new external deal with enhanced metadata
		dealInfo := &statetracker.DealInfo{
			StoragePrice:    deal.Proposal.StoragePricePerEpoch,
			PieceSize:       deal.Proposal.PieceSize,
			VerifiedDeal:    deal.Proposal.VerifiedDeal,
			ActivationEpoch: &deal.State.SectorStartEpoch,
		}
		if deal.State.SlashEpoch > 0 {
			dealInfo.SlashingEpoch = &deal.State.SlashEpoch
		}
<<<<<<< HEAD

		reason := fmt.Sprintf("External deal discovered on-chain with state: %s", newState)
		metadata := statetracker.CreateEnhancedMetadata(reason, nil, dealInfo)
=======
		// Add slashing epoch if deal was slashed
		if newState == model.DealSlashed && deal.State.SlashEpoch > 0 {
			metadata.SlashingEpoch = &deal.State.SlashEpoch
		}
>>>>>>> 6c6c6402
		if err := d.stateTracker.TrackStateChangeWithDetails(
			ctx,
			createdDeal.ID,
			nil, // No previous state for new deals
			newState,
			&deal.State.LastUpdatedEpoch,
			nil, // No sector ID available from chain data
			deal.Proposal.Provider,
			deal.Proposal.Client,
			metadata,
		); err != nil {
			Logger.Warnw("Failed to track state change for new external deal", "dealID", createdDeal.ID, "error", err)
			// Continue processing even if state tracking fails
		}

		inserted++
		return nil
	})
	if err != nil {
		return errors.WithStack(err)
	}

	// Mark all expired active deals as expired and track state changes
	var expiredDeals []model.Deal
	err = db.Where("end_epoch < ? AND state = 'active'", lastEpoch).Find(&expiredDeals).Error
	if err != nil {
		return errors.WithStack(err)
	}

	if len(expiredDeals) > 0 {
		// Update deals to expired state
		result := db.Model(&model.Deal{}).
			Where("end_epoch < ? AND state = 'active'", lastEpoch).
			Update("state", model.DealExpired)
		if result.Error != nil {
			return errors.WithStack(result.Error)
		}
		Logger.Infof("marked %d deals as expired", result.RowsAffected)

		// Track state changes for all expired deals with enhanced metadata and special handling
		for _, deal := range expiredDeals {
			// Log deal expiration with detailed information
			Logger.Infow("Processing expired deal",
				"dealID", deal.ID,
				"provider", deal.Provider,
				"client", deal.ClientActorID,
				"pieceCID", deal.PieceCID.String(),
				"pieceSize", deal.PieceSize,
				"endEpoch", deal.EndEpoch,
				"currentEpoch", lastEpoch)

			dealInfo := &statetracker.DealInfo{
				StoragePrice:    deal.Price,
				PieceSize:       deal.PieceSize,
				VerifiedDeal:    deal.Verified,
				ExpirationEpoch: &deal.EndEpoch,
			}

			reason := fmt.Sprintf("Deal expired naturally - end epoch %d reached at current epoch %d", deal.EndEpoch, lastEpoch)
			metadata := statetracker.CreateEnhancedMetadata(reason, nil, dealInfo)
			
			if err := d.stateTracker.TrackStateChangeWithDetails(
				ctx,
				deal.ID,
				&deal.State, // Previous state was active
				model.DealExpired,
				&lastEpoch,
				nil, // No sector ID available
				deal.Provider,
				deal.ClientActorID,
				metadata,
			); err != nil {
				Logger.Warnw("Failed to track expiration state change", "dealID", deal.ID, "error", err)
				// Continue with other deals even if one fails
			}
		}
	}

	// Mark all expired deal proposals and track state changes
	var expiredProposals []model.Deal
	err = db.Where("state in ('proposed', 'published') AND start_epoch < ?", lastEpoch).Find(&expiredProposals).Error
	if err != nil {
		return errors.WithStack(err)
	}

	if len(expiredProposals) > 0 {
		// Update proposals to expired state
		result := db.Model(&model.Deal{}).
			Where("state in ('proposed', 'published') AND start_epoch < ?", lastEpoch).
			Update("state", model.DealProposalExpired)
		if result.Error != nil {
			return errors.WithStack(result.Error)
		}
		Logger.Infof("marked %d deal as proposal_expired", result.RowsAffected)

		// Track state changes for all expired proposals with enhanced metadata and special handling
		for _, deal := range expiredProposals {
			// Log proposal expiration with detailed information
			Logger.Warnw("Processing expired deal proposal",
				"dealID", deal.ID,
				"provider", deal.Provider,
				"client", deal.ClientActorID,
				"pieceCID", deal.PieceCID.String(),
				"pieceSize", deal.PieceSize,
				"startEpoch", deal.StartEpoch,
				"currentEpoch", lastEpoch,
				"previousState", deal.State)

			dealInfo := &statetracker.DealInfo{
				StoragePrice:    deal.Price,
				PieceSize:       deal.PieceSize,
				VerifiedDeal:    deal.Verified,
				ExpirationEpoch: &deal.StartEpoch,
			}

			reason := fmt.Sprintf("Deal proposal expired - start epoch %d reached without activation at current epoch %d", deal.StartEpoch, lastEpoch)
			metadata := statetracker.CreateEnhancedMetadata(reason, nil, dealInfo)
			
			if err := d.stateTracker.TrackStateChangeWithDetails(
				ctx,
				deal.ID,
				&deal.State, // Previous state was proposed or published
				model.DealProposalExpired,
				&lastEpoch,
				nil, // No sector ID available
				deal.Provider,
				deal.ClientActorID,
				metadata,
			); err != nil {
				Logger.Warnw("Failed to track proposal expiration state change", "dealID", deal.ID, "error", err)
				// Continue with other deals even if one fails
			}
		}
	}

	return nil
}

func (d *DealTracker) trackDeal(ctx context.Context, walletIDs map[string]struct{}, callback func(dealID uint64, deal Deal) error) error {
	dealStream, counter, closer, err := d.dealStateStreamCustom(ctx, walletIDs)
	if err != nil {
		return errors.WithStack(err)
	}
	defer func() {
		if err := closer.Close(); err != nil {
			Logger.Errorw("failed to close deal stream", "error", err)
		}
	}()

	// Start the download stats logger
	countingCtx, cancel := context.WithCancel(ctx)
	defer cancel()
	go func() {
		timer := time.NewTimer(logStatsInterval)
		defer timer.Stop()
		for {
			select {
			case <-countingCtx.Done():
				return
			case <-timer.C:
				downloaded := humanize.Bytes(uint64(counter.N()))
				speed := humanize.Bytes(uint64(counter.Speed()))
				Logger.Infof("Downloaded %s with average speed %s / s", downloaded, speed)
				timer.Reset(logStatsInterval)
			}
		}
	}()

	// Process deals directly - no batching needed since we're only getting wanted deals
	for parsed := range dealStream {
		if err := callback(parsed.DealID, parsed.Deal); err != nil {
			return errors.WithStack(err)
		}

		// Check if context is cancelled
		if ctx.Err() != nil {
			return ctx.Err()
		}
	}

	return ctx.Err()
}

func (d *DealTracker) dealStateStreamCustom(ctx context.Context, walletIDs map[string]struct{}) (chan *ParsedDeal, Counter, io.Closer, error) {
	if d.dealZstURL != "" {
		Logger.Infof("getting deal state from %s", d.dealZstURL)
		req, err := http.NewRequestWithContext(ctx, http.MethodGet, d.dealZstURL, nil)
		if err != nil {
			return nil, nil, nil, errors.Wrapf(err, "failed to create request to get deal state zst file %s", d.dealZstURL)
		}
		return DealStateStreamFromHTTPRequest(req, 1, true, walletIDs)
	}

	Logger.Infof("getting deal state from %s", d.lotusURL)
	req, err := http.NewRequestWithContext(ctx, http.MethodPost, d.lotusURL, nil)
	if err != nil {
		return nil, nil, nil, errors.Wrapf(err, "failed to create request to get deal state from lotus API %s", d.lotusURL)
	}
	if d.lotusToken != "" {
		req.Header.Set("Authorization", "Bearer "+d.lotusToken)
	}
	req.Header.Set("Content-Type", "application/json")
	req.Body = io.NopCloser(strings.NewReader(`{"jsonrpc":"2.0","method":"Filecoin.StateMarketDeals","params":[null],"id":0}`))
	return DealStateStreamFromHTTPRequest(req, 2, false, walletIDs)
}

// Find and process complete deal objects, return bytes processed
func findAndProcessCompleteDeals(data []byte, rawDealChan chan struct {
	DealID  uint64
	RawDeal json.RawMessage
}, walletIDs map[string]struct{}, depth int) int {
	// If data is small enough, just parse with gjson
	if len(data) < 8*1024*1024 { // Less than 8MB
		if isCompleteJSON(data) {
			parseWithGjson(data, rawDealChan, walletIDs, depth)
			return len(data)
		}
		return 0 // Wait for more data
	}

	// For larger data, find individual complete deals
	processed := 0
	start := 0

	for {
		// Find the next complete deal starting from 'start'
		dealEnd := findNextCompleteDeal(data[start:])
		if dealEnd == -1 {
			break // No complete deal found
		}

		actualEnd := start + dealEnd
		dealData := data[start:actualEnd]

		// Process this deal
		if len(dealData) > 10 {
			processDealChunk(dealData, rawDealChan, walletIDs)
		}

		processed = actualEnd
		start = actualEnd

		// Find start of next deal (skip comma/whitespace)
		for start < len(data) && (data[start] == ',' || data[start] == ' ' || data[start] == '\t' || data[start] == '\n' || data[start] == '\r') {
			start++
			processed = start
		}

		if start >= len(data) {
			break
		}
	}

	return processed
}

// Check if data contains complete JSON
func isCompleteJSON(data []byte) bool {
	if len(data) < 10 {
		return false
	}

	// Simple check: starts with { and ends with }
	trimmed := bytes.TrimSpace(data)
	if len(trimmed) == 0 {
		return false
	}

	return trimmed[0] == '{' && trimmed[len(trimmed)-1] == '}'
}

// Parse complete JSON with gjson
func parseWithGjson(data []byte, rawDealChan chan struct {
	DealID  uint64
	RawDeal json.RawMessage
}, walletIDs map[string]struct{}, depth int) {
	parsed := gjson.ParseBytes(data)

	// Handle depth wrapping
	dealsObj := parsed
	if depth == 2 {
		dealsObj = parsed.Get("result")
		if !dealsObj.Exists() {
			return
		}
	}

	// Process all deals
	dealsObj.ForEach(func(dealIDResult, dealData gjson.Result) bool {
		dealIDStr := dealIDResult.String()
		dealID, err := strconv.ParseUint(dealIDStr, 10, 64)
		if err != nil {
			return true
		}

		// Fast client check
		client := dealData.Get("Proposal.Client").String()
		if client == "" {
			return true
		}

		if _, want := walletIDs[client]; !want {
			return true
		}

		// Send to workers
		rawDealChan <- struct {
			DealID  uint64
			RawDeal json.RawMessage
		}{
			DealID:  dealID,
			RawDeal: json.RawMessage(dealData.Raw),
		}

		return true
	})
}

// Find the end of the next complete deal (simple approach)
func findNextCompleteDeal(data []byte) int {
	if len(data) < 10 {
		return -1
	}

	// Look for pattern: "123":{ ... }
	braceDepth := 0
	inString := false
	escape := false
	foundColon := false

	for i := 0; i < len(data); i++ {
		b := data[i]

		if escape {
			escape = false
			continue
		}

		switch b {
		case '\\':
			if inString {
				escape = true
			}
		case '"':
			inString = !inString
		case ':':
			if !inString && braceDepth == 0 {
				foundColon = true
			}
		case '{':
			if !inString && foundColon {
				braceDepth++
			}
		case '}':
			if !inString && braceDepth > 0 {
				braceDepth--
				if braceDepth == 0 {
					return i + 1 // Found complete deal
				}
			}
		}
	}

	return -1 // No complete deal found
}

// Process a single deal chunk
func processDealChunk(dealData []byte, rawDealChan chan struct {
	DealID  uint64
	RawDeal json.RawMessage
}, walletIDs map[string]struct{}) {
	// Extract ID and JSON from "123":{...}
	colonPos := bytes.IndexByte(dealData, ':')
	if colonPos <= 0 {
		return
	}

	// Extract ID
	idPart := bytes.TrimSpace(dealData[:colonPos])
	idPart = bytes.Trim(idPart, `"`)
	dealID, err := strconv.ParseUint(string(idPart), 10, 64)
	if err != nil {
		return
	}

	// Extract deal JSON
	dealJSON := bytes.TrimSpace(dealData[colonPos+1:])

	// Fast client check
	client := gjson.GetBytes(dealJSON, "Proposal.Client").String()
	if client == "" {
		return
	}

	if _, want := walletIDs[client]; !want {
		return
	}

	// Send to workers
	rawDealChan <- struct {
		DealID  uint64
		RawDeal json.RawMessage
	}{
		DealID:  dealID,
		RawDeal: json.RawMessage(dealJSON),
	}
}<|MERGE_RESOLUTION|>--- conflicted
+++ resolved
@@ -608,7 +608,6 @@
 				VerifiedDeal:    deal.Proposal.VerifiedDeal,
 				ActivationEpoch: &deal.State.SectorStartEpoch,
 			}
-<<<<<<< HEAD
 			if deal.State.SlashEpoch > 0 {
 				dealInfo.SlashingEpoch = &deal.State.SlashEpoch
 			}
@@ -644,12 +643,6 @@
 			}
 
 			metadata := statetracker.CreateEnhancedMetadata(reason, nil, dealInfo)
-=======
-			// Add slashing epoch if deal was slashed
-			if newState == model.DealSlashed && deal.State.SlashEpoch > 0 {
-				metadata.SlashingEpoch = &deal.State.SlashEpoch
-			}
->>>>>>> 6c6c6402
 			if err := d.stateTracker.TrackStateChangeWithDetails(
 				ctx,
 				model.DealID(dealID), // Convert uint64 to DealID
@@ -695,19 +688,12 @@
 				VerifiedDeal:    deal.Proposal.VerifiedDeal,
 				ActivationEpoch: &deal.State.SectorStartEpoch,
 			}
-<<<<<<< HEAD
 			if deal.State.SlashEpoch > 0 {
 				dealInfo.SlashingEpoch = &deal.State.SlashEpoch
 			}
 
 			reason := fmt.Sprintf("Deal matched on-chain with state: %s", newState)
 			metadata := statetracker.CreateEnhancedMetadata(reason, nil, dealInfo)
-=======
-			// Add slashing epoch if deal was slashed
-			if newState == model.DealSlashed && deal.State.SlashEpoch > 0 {
-				metadata.SlashingEpoch = &deal.State.SlashEpoch
-			}
->>>>>>> 6c6c6402
 			if err := d.stateTracker.TrackStateChangeWithDetails(
 				ctx,
 				f.ID,
@@ -774,16 +760,9 @@
 		if deal.State.SlashEpoch > 0 {
 			dealInfo.SlashingEpoch = &deal.State.SlashEpoch
 		}
-<<<<<<< HEAD
 
 		reason := fmt.Sprintf("External deal discovered on-chain with state: %s", newState)
 		metadata := statetracker.CreateEnhancedMetadata(reason, nil, dealInfo)
-=======
-		// Add slashing epoch if deal was slashed
-		if newState == model.DealSlashed && deal.State.SlashEpoch > 0 {
-			metadata.SlashingEpoch = &deal.State.SlashEpoch
-		}
->>>>>>> 6c6c6402
 		if err := d.stateTracker.TrackStateChangeWithDetails(
 			ctx,
 			createdDeal.ID,
