package statetracker

import (
	"context"
	"encoding/json"
	"fmt"
	"time"

	"github.com/cockroachdb/errors"
	"github.com/data-preservation-programs/singularity/database"
	"github.com/data-preservation-programs/singularity/model"
	"github.com/data-preservation-programs/singularity/util/errorcategorization"
	"github.com/ipfs/go-log/v2"
	"gorm.io/gorm"
)

var Logger = log.Logger("statetracker")

// StateChangeTracker is responsible for tracking deal state changes
type StateChangeTracker struct {
	db *gorm.DB
}

// StateChangeMetadata represents additional metadata that can be stored with a state change
type StateChangeMetadata struct {

	// Basic state change information

	// Deal lifecycle epochs

	// Deal pricing and terms

	// Enhanced error categorization fields
	ErrorCategory  string `json:"errorCategory,omitempty"`  // Categorized error type (e.g., "network_timeout", "deal_rejected")
	ErrorSeverity  string `json:"errorSeverity,omitempty"`  // Error severity level (critical, high, medium, low)
	ErrorRetryable *bool  `json:"errorRetryable,omitempty"` // Whether the error is retryable

	// Network-related error metadata
	NetworkEndpoint string `json:"networkEndpoint,omitempty"` // Network endpoint that failed
	NetworkLatency  *int64 `json:"networkLatency,omitempty"`  // Network latency in milliseconds
	DNSResolution   string `json:"dnsResolution,omitempty"`   // DNS resolution details

	// Provider-related error metadata
	ProviderVersion string `json:"providerVersion,omitempty"` // Storage provider version
	ProviderRegion  string `json:"providerRegion,omitempty"`  // Storage provider region

	// Deal-related error metadata
	ProposalID      string     `json:"proposalId,omitempty"`      // Deal proposal ID
	AttemptNumber   *int       `json:"attemptNumber,omitempty"`   // Retry attempt number
	LastAttemptTime *time.Time `json:"lastAttemptTime,omitempty"` // Timestamp of last attempt

	// Client-related error metadata
	WalletBalance string `json:"walletBalance,omitempty"` // Client wallet balance at time of error

	// System-related error metadata
	SystemLoad     *float64 `json:"systemLoad,omitempty"`     // System load at time of error
	MemoryUsage    *int64   `json:"memoryUsage,omitempty"`    // Memory usage in bytes
	DiskSpaceUsed  *int64   `json:"diskSpaceUsed,omitempty"`  // Disk space used in bytes
	DatabaseHealth string   `json:"databaseHealth,omitempty"` // Database health status

	// Flexible additional fields for future extensibility
<<<<<<< HEAD
	AdditionalFields map[string]interface{} `json:"additionalFields,omitempty"` // Any additional custom fields
=======

	Reason           string                 `json:"reason,omitempty"`           // Reason for the state change
	Error            string                 `json:"error,omitempty"`            // Error message if applicable
	TransactionID    string                 `json:"transactionId,omitempty"`    // On-chain transaction ID
	PublishCID       string                 `json:"publishCid,omitempty"`       // Message CID for deal publication
	ActivationEpoch  *int32                 `json:"activationEpoch,omitempty"`  // Epoch when deal was activated
	ExpirationEpoch  *int32                 `json:"expirationEpoch,omitempty"`  // Epoch when deal expires
	SlashingEpoch    *int32                 `json:"slashingEpoch,omitempty"`    // Epoch when deal was slashed
	StoragePrice     string                 `json:"storagePrice,omitempty"`     // Storage price per epoch
	AdditionalFields map[string]interface{} `json:"additionalFields,omitempty"` // Any additional custom fields

>>>>>>> 77623745
}

// NewStateChangeTracker creates a new instance of StateChangeTracker
func NewStateChangeTracker(db *gorm.DB) *StateChangeTracker {
	return &StateChangeTracker{
		db: db,
	}
}

// CreateErrorMetadata creates a StateChangeMetadata from error categorization result
func CreateErrorMetadata(categorization *errorcategorization.ErrorCategorization, reason string) *StateChangeMetadata {
	if categorization == nil {
		return &StateChangeMetadata{
			Reason: reason,
		}
	}

	metadata := &StateChangeMetadata{
		Reason:           reason,
		Error:            "",
		ErrorCategory:    string(categorization.Category),
		ErrorSeverity:    string(categorization.Severity),
		ErrorRetryable:   &categorization.Retryable,
		AdditionalFields: make(map[string]interface{}),
	}

	// Copy error-specific metadata if available
	if categorization.Metadata != nil {
		if categorization.Metadata.NetworkEndpoint != "" {
			metadata.NetworkEndpoint = categorization.Metadata.NetworkEndpoint
		}
		if categorization.Metadata.NetworkLatency != nil {
			metadata.NetworkLatency = categorization.Metadata.NetworkLatency
		}
		if categorization.Metadata.DNSResolution != "" {
			metadata.DNSResolution = categorization.Metadata.DNSResolution
		}
		if categorization.Metadata.ProviderVersion != "" {
			metadata.ProviderVersion = categorization.Metadata.ProviderVersion
		}
		if categorization.Metadata.ProviderRegion != "" {
			metadata.ProviderRegion = categorization.Metadata.ProviderRegion
		}
		if categorization.Metadata.ProposalID != "" {
			metadata.ProposalID = categorization.Metadata.ProposalID
		}
		// If ProposalID is empty but PieceCID is set, use PieceCID for ProposalID
		if metadata.ProposalID == "" && categorization.Metadata.PieceCID != "" {
			metadata.ProposalID = categorization.Metadata.PieceCID
		}
		// Map PieceCID to PublishCID for compatibility with test expectations
		if categorization.Metadata.PieceCID != "" {
			metadata.PublishCID = categorization.Metadata.PieceCID
		}
		if categorization.Metadata.AttemptNumber != nil {
			metadata.AttemptNumber = categorization.Metadata.AttemptNumber
		}
		if categorization.Metadata.LastAttemptTime != nil {
			metadata.LastAttemptTime = categorization.Metadata.LastAttemptTime
		}
		if categorization.Metadata.WalletBalance != "" {
			metadata.WalletBalance = categorization.Metadata.WalletBalance
		}
		if categorization.Metadata.SystemLoad != nil {
			metadata.SystemLoad = categorization.Metadata.SystemLoad
		}
		if categorization.Metadata.MemoryUsage != nil {
			metadata.MemoryUsage = categorization.Metadata.MemoryUsage
		}
		if categorization.Metadata.DiskSpaceUsed != nil {
			metadata.DiskSpaceUsed = categorization.Metadata.DiskSpaceUsed
		}
		if categorization.Metadata.DatabaseHealth != "" {
			metadata.DatabaseHealth = categorization.Metadata.DatabaseHealth
		}
		if categorization.Metadata.CustomFields != nil {
			for k, v := range categorization.Metadata.CustomFields {
				metadata.AdditionalFields[k] = v
			}
		}
	}

	return metadata
}

// TrackErrorStateChange is a convenience method for tracking error-related state changes
func (t *StateChangeTracker) TrackErrorStateChange(ctx context.Context, deal *model.Deal, previousState *model.DealState, errorMessage string, contextMetadata *errorcategorization.ErrorMetadata) error {
	// Categorize the error
	categorization := errorcategorization.CategorizeErrorWithContext(errorMessage, contextMetadata)

	// Create metadata from categorization
	metadata := CreateErrorMetadata(categorization, categorization.Description)
	metadata.Error = errorMessage

	// Use the categorized deal state
	return t.TrackStateChange(ctx, deal, previousState, categorization.DealState, metadata)
}

// TrackStateChange records a deal state change with comprehensive metadata
func (t *StateChangeTracker) TrackStateChange(ctx context.Context, deal *model.Deal, previousState *model.DealState, newState model.DealState, metadata *StateChangeMetadata) error {
	return t.TrackStateChangeWithDetails(ctx, deal.ID, previousState, newState, nil, nil, deal.Provider, deal.ClientActorID, metadata)
}

// TrackStateChangeWithDetails records a state change with all available details
func (t *StateChangeTracker) TrackStateChangeWithDetails(
	ctx context.Context,
	dealID model.DealID,
	previousState *model.DealState,
	newState model.DealState,
	epochHeight *int32,
	sectorID *string,
	providerID string,
	clientAddress string,
	metadata *StateChangeMetadata,
) error {
	// Serialize metadata to JSON
	var metadataJSON string
	if metadata != nil {
		metadataBytes, err := json.Marshal(metadata)
		if err != nil {
			Logger.Warnw("Failed to serialize metadata", "dealId", dealID, "error", err)
			metadataJSON = "{}"
		} else {
			metadataJSON = string(metadataBytes)
		}
	} else {
		metadataJSON = "{}"
	}

	// Log the state change
	if previousState != nil {
		Logger.Infow("Deal state change tracked",
			"dealId", dealID,
			"previousState", *previousState,
			"newState", newState,
			"provider", providerID,
			"client", clientAddress,
			"epochHeight", epochHeight,
			"sectorId", sectorID,
		)
	} else {
		Logger.Infow("Initial deal state tracked",
			"dealId", dealID,
			"newState", newState,
			"provider", providerID,
			"client", clientAddress,
			"epochHeight", epochHeight,
			"sectorId", sectorID,
		)
	}

	// Record the state change using database retry mechanism
	return database.DoRetry(ctx, func() error {
		return model.CreateDealStateChange(
			t.db.WithContext(ctx),
			dealID,
			previousState,
			newState,
			epochHeight,
			sectorID,
			providerID,
			clientAddress,
			metadataJSON,
		)
	})
}

// RecoverMissingStateChanges attempts to recover state changes that may have been missed
// during service restarts by comparing current deal states with the last recorded state changes
func (t *StateChangeTracker) RecoverMissingStateChanges(ctx context.Context) error {
	Logger.Info("Starting recovery of missing state changes")

	db := t.db.WithContext(ctx)

	// Get all deals that don't have any state change records
	var dealsWithoutChanges []model.Deal
	err := db.Raw(`
		SELECT d.* FROM deals d 
		LEFT JOIN deal_state_changes dsc ON d.id = dsc.deal_id 
		WHERE dsc.deal_id IS NULL
	`).Scan(&dealsWithoutChanges).Error
	if err != nil {
		return errors.Wrap(err, "failed to find deals without state changes")
	}

	Logger.Infow("Found deals without state change records", "count", len(dealsWithoutChanges))

	// Create initial state change records for deals without any
	for _, deal := range dealsWithoutChanges {
		metadata := &StateChangeMetadata{
			Reason: "Recovery - initial state recorded during system restart",
		}

		err = t.TrackStateChangeWithDetails(
			ctx,
			deal.ID,
			nil, // No previous state for initial record
			deal.State,
			nil, // No epoch info available for recovery
			nil, // No sector ID available for recovery
			deal.Provider,
			deal.ClientActorID,
			metadata,
		)
		if err != nil {
			Logger.Errorw("Failed to create recovery state change", "dealId", deal.ID, "error", err)
			// Continue with other deals even if one fails
			continue
		}
	}

	// Get deals where the current state doesn't match the latest recorded state change
	var inconsistentDeals []struct {
		DealID            model.DealID    `json:"dealId"`
		CurrentState      model.DealState `json:"currentState"`
		LastRecordedState model.DealState `json:"lastRecordedState"`
		Provider          string          `json:"provider"`
		ClientActorID     string          `json:"clientActorId"`
	}

	err = db.Raw(`
		SELECT 
			d.id as deal_id,
			d.state as current_state,
			dsc.new_state as last_recorded_state,
			d.provider,
			d.client_actor_id
		FROM deals d
		INNER JOIN (
			SELECT deal_id, new_state, 
				ROW_NUMBER() OVER (PARTITION BY deal_id ORDER BY timestamp DESC) as rn
			FROM deal_state_changes
		) dsc ON d.id = dsc.deal_id AND dsc.rn = 1
		WHERE d.state != dsc.new_state
	`).Scan(&inconsistentDeals).Error
	if err != nil {
		return errors.Wrap(err, "failed to find deals with inconsistent states")
	}

	Logger.Infow("Found deals with inconsistent state records", "count", len(inconsistentDeals))

	// Create state change records for inconsistent deals
	for _, deal := range inconsistentDeals {
		metadata := &StateChangeMetadata{
			Reason: fmt.Sprintf("Recovery - state changed from %s to %s during system downtime",
				deal.LastRecordedState, deal.CurrentState),
		}

		err = t.TrackStateChangeWithDetails(
			ctx,
			deal.DealID,
			&deal.LastRecordedState,
			deal.CurrentState,
			nil, // No epoch info available for recovery
			nil, // No sector ID available for recovery
			deal.Provider,
			deal.ClientActorID,
			metadata,
		)
		if err != nil {
			Logger.Errorw("Failed to create recovery state change for inconsistent deal",
				"dealId", deal.DealID, "error", err)
			// Continue with other deals even if one fails
			continue
		}
	}

	Logger.Infow("Completed recovery of missing state changes",
		"newRecords", len(dealsWithoutChanges),
		"inconsistentFixed", len(inconsistentDeals))

	return nil
}

// GetStateChangesForDeal retrieves all state changes for a specific deal
func (t *StateChangeTracker) GetStateChangesForDeal(ctx context.Context, dealID model.DealID) ([]model.DealStateChange, error) {
	return model.GetDealStateChangesByDealID(t.db.WithContext(ctx), dealID)
}

// GetStateChanges retrieves state changes with filtering and pagination
func (t *StateChangeTracker) GetStateChanges(ctx context.Context, query model.DealStateChangeQuery) ([]model.DealStateChange, int64, error) {
	return model.GetDealStateChanges(t.db.WithContext(ctx), query)
}

// GetStateChangeStats returns statistics about state changes
func (t *StateChangeTracker) GetStateChangeStats(ctx context.Context) (map[string]interface{}, error) {
	db := t.db.WithContext(ctx)
	stats := make(map[string]interface{})

	// Total state changes
	var totalChanges int64
	err := db.Model(&model.DealStateChange{}).Count(&totalChanges).Error
	if err != nil {
		return nil, errors.Wrap(err, "failed to count total state changes")
	}
	stats["totalStateChanges"] = totalChanges

	// State changes by new state
	var stateDistribution []struct {
		State string `json:"state"`
		Count int64  `json:"count"`
	}
	err = db.Model(&model.DealStateChange{}).
		Select("new_state as state, COUNT(*) as count").
		Group("new_state").
		Scan(&stateDistribution).Error
	if err != nil {
		return nil, errors.Wrap(err, "failed to get state distribution")
	}
	stats["stateDistribution"] = stateDistribution

	// State changes in the last 24 hours
	var recentChanges int64
	since := time.Now().Add(-24 * time.Hour)
	err = db.Model(&model.DealStateChange{}).
		Where("timestamp >= ?", since).
		Count(&recentChanges).Error
	if err != nil {
		return nil, errors.Wrap(err, "failed to count recent state changes")
	}
	stats["recentStateChanges24h"] = recentChanges

	// Most active providers by state changes
	var activeProviders []struct {
		ProviderID string `json:"providerId"`
		Count      int64  `json:"count"`
	}
	err = db.Model(&model.DealStateChange{}).
		Select("provider_id, COUNT(*) as count").
		Group("provider_id").
		Order("count DESC").
		Limit(10).
		Scan(&activeProviders).Error
	if err != nil {
		return nil, errors.Wrap(err, "failed to get active providers")
	}
	stats["topProvidersByStateChanges"] = activeProviders

	return stats, nil
}<|MERGE_RESOLUTION|>--- conflicted
+++ resolved
@@ -23,12 +23,19 @@
 
 // StateChangeMetadata represents additional metadata that can be stored with a state change
 type StateChangeMetadata struct {
-
 	// Basic state change information
+	Reason        string `json:"reason,omitempty"`        // Reason for the state change
+	Error         string `json:"error,omitempty"`         // Error message if applicable
+	TransactionID string `json:"transactionId,omitempty"` // On-chain transaction ID
+	PublishCID    string `json:"publishCid,omitempty"`    // Message CID for deal publication
 
 	// Deal lifecycle epochs
+	ActivationEpoch *int32 `json:"activationEpoch,omitempty"` // Epoch when deal was activated
+	ExpirationEpoch *int32 `json:"expirationEpoch,omitempty"` // Epoch when deal expires
+	SlashingEpoch   *int32 `json:"slashingEpoch,omitempty"`   // Epoch when deal was slashed
 
 	// Deal pricing and terms
+	StoragePrice string `json:"storagePrice,omitempty"` // Storage price per epoch
 
 	// Enhanced error categorization fields
 	ErrorCategory  string `json:"errorCategory,omitempty"`  // Categorized error type (e.g., "network_timeout", "deal_rejected")
@@ -59,21 +66,7 @@
 	DatabaseHealth string   `json:"databaseHealth,omitempty"` // Database health status
 
 	// Flexible additional fields for future extensibility
-<<<<<<< HEAD
 	AdditionalFields map[string]interface{} `json:"additionalFields,omitempty"` // Any additional custom fields
-=======
-
-	Reason           string                 `json:"reason,omitempty"`           // Reason for the state change
-	Error            string                 `json:"error,omitempty"`            // Error message if applicable
-	TransactionID    string                 `json:"transactionId,omitempty"`    // On-chain transaction ID
-	PublishCID       string                 `json:"publishCid,omitempty"`       // Message CID for deal publication
-	ActivationEpoch  *int32                 `json:"activationEpoch,omitempty"`  // Epoch when deal was activated
-	ExpirationEpoch  *int32                 `json:"expirationEpoch,omitempty"`  // Epoch when deal expires
-	SlashingEpoch    *int32                 `json:"slashingEpoch,omitempty"`    // Epoch when deal was slashed
-	StoragePrice     string                 `json:"storagePrice,omitempty"`     // Storage price per epoch
-	AdditionalFields map[string]interface{} `json:"additionalFields,omitempty"` // Any additional custom fields
-
->>>>>>> 77623745
 }
 
 // NewStateChangeTracker creates a new instance of StateChangeTracker
@@ -119,14 +112,6 @@
 		}
 		if categorization.Metadata.ProposalID != "" {
 			metadata.ProposalID = categorization.Metadata.ProposalID
-		}
-		// If ProposalID is empty but PieceCID is set, use PieceCID for ProposalID
-		if metadata.ProposalID == "" && categorization.Metadata.PieceCID != "" {
-			metadata.ProposalID = categorization.Metadata.PieceCID
-		}
-		// Map PieceCID to PublishCID for compatibility with test expectations
-		if categorization.Metadata.PieceCID != "" {
-			metadata.PublishCID = categorization.Metadata.PieceCID
 		}
 		if categorization.Metadata.AttemptNumber != nil {
 			metadata.AttemptNumber = categorization.Metadata.AttemptNumber
