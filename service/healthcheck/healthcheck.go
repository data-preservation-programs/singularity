package healthcheck

import (
	"context"
	"os"
	"time"

	"github.com/cockroachdb/errors"
	"github.com/data-preservation-programs/singularity/database"
	"github.com/data-preservation-programs/singularity/model"
	"github.com/google/uuid"
	"github.com/ipfs/go-log/v2"
	"gorm.io/gorm"
	"gorm.io/gorm/clause"
)

var (
	staleThreshold = time.Minute * 5
	reportInterval = time.Minute
)

var cleanupInterval = time.Minute * 5

type State struct {
	JobType   model.JobType
	WorkingOn string
}

var logger = log.Logger("healthcheck")

// StartHealthCheckCleanup continuously runs the HealthCheckCleanup function
// at intervals specified by the cleanupInterval. The function cleans up resources
// or updates the health status of various components in your application, as
// implemented by HealthCheckCleanup.
//
// It is designed to be run as a background task and will continue to run
// until the passed context is cancelled.
//
// Parameters:
//   - ctx context.Context: The context that controls cancellations and timeouts.
//     When the context is cancelled (e.g. during shutdown), the function returns,
//     stopping its background cleaning task.
//   - db *gorm.DB: The database connection object used by HealthCheckCleanup to interact with
//     the database.
func StartHealthCheckCleanup(ctx context.Context, db *gorm.DB) {
	timer := time.NewTimer(cleanupInterval)
	defer timer.Stop()
	for {
		HealthCheckCleanup(ctx, db)
		select {
		case <-ctx.Done():
			return
		case <-timer.C:
			timer.Reset(cleanupInterval)
			continue
		}
	}
}

// HealthCheckCleanup is a function that cleans up stale workers and work files in the database.
//
// It first finds workers that haven't sent a heartbeat for a certain threshold (staleThreshold).
// Then it explicitly updates jobs owned by those workers to prevent CASCADE lock contention.
// Worker deletion is deferred to avoid deadlocks during concurrent operations.
//
// All database operations are retried on failure using the DoRetry function.
//
// Parameters:
//   - db: The Gorm DBNoContext connection to use for database queries.
func HealthCheckCleanup(ctx context.Context, db *gorm.DB) {
	db = db.WithContext(ctx)
	logger.Debugw("running healthcheck cleanup")

	// Find stale workers
	var staleWorkers []model.Worker
	err := db.Where("last_heartbeat < ?", time.Now().UTC().Add(-staleThreshold)).Find(&staleWorkers).Error
	if err != nil {
		logger.Errorw("failed to find stale workers", "error", err)
		return
	}

<<<<<<< HEAD
	// In case there are some works that have stale foreign key referenced to dead workers, we need to remove them
	err = database.DoRetry(ctx, func() error {
		return db.Model(&model.Job{}).Where("(worker_id NOT IN (?) OR worker_id IS NULL) AND state = ?",
			db.Table("workers").Select("id"), model.Processing).
			Updates(map[string]any{
				"worker_id": nil,
				"state":     model.Ready,
			}).Error
	})
	if err != nil && !errors.Is(err, context.Canceled) {
		logger.Errorw("failed to remove stale workers", "error", err)
	}

	// Clean up orphaned records from deleted preparations (SET NULL cascades)
	cleanupOrphanedRecords(ctx, db)
}

// cleanupOrphanedRecords deletes orphaned records in batches.
// When preparations are deleted, FK cascades set attachment_id/preparation_id to NULL.
// This function gradually cleans up those orphaned records.
// Batch sizes are proportional to typical table cardinality.
func cleanupOrphanedRecords(ctx context.Context, db *gorm.DB) {
	// Delete orphaned car_blocks - largest table, 10K per cycle
	result := db.Exec(`DELETE FROM car_blocks WHERE id IN (
		SELECT id FROM car_blocks WHERE car_id IS NULL LIMIT 10000
	)`)
	if result.Error != nil && !errors.Is(result.Error, context.Canceled) {
		logger.Errorw("failed to clean up orphaned car_blocks", "error", result.Error)
	} else if result.RowsAffected > 0 {
		logger.Infow("cleaned up orphaned car_blocks", "count", result.RowsAffected)
	}

	// Delete orphaned files - large table, 1000 per cycle
	result = db.Exec(`DELETE FROM files WHERE id IN (
		SELECT id FROM files WHERE attachment_id IS NULL LIMIT 1000
	)`)
	if result.Error != nil && !errors.Is(result.Error, context.Canceled) {
		logger.Errorw("failed to clean up orphaned files", "error", result.Error)
	} else if result.RowsAffected > 0 {
		logger.Infow("cleaned up orphaned files", "count", result.RowsAffected)
	}

	// Delete orphaned cars - 100 per cycle
	result = db.Exec(`DELETE FROM cars WHERE id IN (
		SELECT id FROM cars WHERE preparation_id IS NULL LIMIT 100
	)`)
	if result.Error != nil && !errors.Is(result.Error, context.Canceled) {
		logger.Errorw("failed to clean up orphaned cars", "error", result.Error)
	} else if result.RowsAffected > 0 {
		logger.Infow("cleaned up orphaned cars", "count", result.RowsAffected)
	}

	// Delete orphaned directories - 100 per cycle
	result = db.Exec(`DELETE FROM directories WHERE id IN (
		SELECT id FROM directories WHERE attachment_id IS NULL LIMIT 100
	)`)
	if result.Error != nil && !errors.Is(result.Error, context.Canceled) {
		logger.Errorw("failed to clean up orphaned directories", "error", result.Error)
	} else if result.RowsAffected > 0 {
		logger.Infow("cleaned up orphaned directories", "count", result.RowsAffected)
	}

	// Delete orphaned jobs - 100 per cycle
	result = db.Exec(`DELETE FROM jobs WHERE id IN (
		SELECT id FROM jobs WHERE attachment_id IS NULL LIMIT 100
	)`)
	if result.Error != nil && !errors.Is(result.Error, context.Canceled) {
		logger.Errorw("failed to clean up orphaned jobs", "error", result.Error)
	} else if result.RowsAffected > 0 {
		logger.Infow("cleaned up orphaned jobs", "count", result.RowsAffected)
=======
	if len(staleWorkers) == 0 {
		return
	}

	// Process each stale worker individually to avoid lock ordering issues
	for _, worker := range staleWorkers {
		// First, just update jobs without trying to delete the worker
		err := database.DoRetry(ctx, func() error {
			return db.Transaction(func(tx *gorm.DB) error {
				// Lock and update jobs owned by this specific worker with SKIP LOCKED
				var jobsToUpdate []model.Job
				err := tx.Clauses(clause.Locking{
					Strength: "UPDATE",
					Options:  "SKIP LOCKED",
				}).Select("id").
					Where("worker_id = ? AND state = ?", worker.ID, model.Processing).
					Find(&jobsToUpdate).Error
				if err != nil {
					return errors.WithStack(err)
				}

				// Update the jobs we successfully locked
				if len(jobsToUpdate) > 0 {
					jobIDsToUpdate := make([]model.JobID, len(jobsToUpdate))
					for i, job := range jobsToUpdate {
						jobIDsToUpdate[i] = job.ID
					}

					err = tx.Model(&model.Job{}).
						Where("id IN ?", jobIDsToUpdate).
						Updates(map[string]any{
							"worker_id": nil,
							"state":     model.Ready,
						}).Error
					if err != nil {
						return errors.WithStack(err)
					}
				}
				return nil
			})
		})
		if err != nil && !errors.Is(err, context.Canceled) {
			logger.Errorw("failed to cleanup jobs for worker", "workerID", worker.ID, "error", err)
		}

		// Now check if the worker has any jobs left
		var jobCount int64
		err = db.Model(&model.Job{}).Where("worker_id = ?", worker.ID).Count(&jobCount).Error
		if err != nil {
			logger.Errorw("failed to count jobs for worker", "workerID", worker.ID, "error", err)
			continue
		}

		// Only delete the worker if it has no jobs
		if jobCount == 0 {
			result := db.Where("id = ?", worker.ID).Delete(&model.Worker{})
			if result.Error != nil {
				logger.Errorw("failed to delete worker", "workerID", worker.ID, "error", result.Error)
			} else if result.RowsAffected > 0 {
				logger.Debugw("deleted stale worker", "workerID", worker.ID)
			}
		} else {
			logger.Debugw("worker still has jobs, will retry later", "workerID", worker.ID, "jobCount", jobCount)
		}
>>>>>>> 3f3d9761
	}
}

// Register registers a new worker in the database. It uses the provided context and database connection.
// The workerID is used to uniquely identify the worker. The workerType is the type of the worker.
// If allowDuplicate is set to true, it allows the registration of duplicate workers.
//
// The function returns two values:
//   - alreadyRunning: A boolean indicating if the worker is already running.
//   - err: An error that will be nil if no errors occurred.
//
// The function first gets the hostname of the machine where it's running. If it fails to get the hostname, it returns an error.
// Then it gets the current state of the worker using the getState function.
// It then creates a new worker model with the provided workerID, the current time as the last heartbeat, the hostname, and the work type and working on values from the state.
//
// If allowDuplicate is set to false, the function checks if there are any active workers with the same work type and whose last heartbeat is not stale.
// If there are such workers, it sets alreadyRunning to true and returns.
//
// Finally, it tries to create the worker in the database. If it fails, it returns an error.
func Register(ctx context.Context, db *gorm.DB, workerID uuid.UUID, workerType model.WorkerType, allowDuplicate bool) (alreadyRunning bool, err error) {
	hostname, err := os.Hostname()
	if err != nil {
		return false, errors.WithStack(err)
	}
	worker := model.Worker{
		ID:            workerID.String(),
		LastHeartbeat: time.Now().UTC(),
		Hostname:      hostname,
		Type:          workerType,
	}
	logger.Debugw("registering worker", "worker", worker)
	err = database.DoRetry(ctx, func() error {
		if !allowDuplicate {
			var activeWorkerCount int64
			err := db.WithContext(ctx).Model(&model.Worker{}).Where("type = ? AND last_heartbeat > ?", workerType, time.Now().UTC().Add(-staleThreshold)).
				Count(&activeWorkerCount).Error
			if err != nil {
				return errors.Wrap(err, "failed to count active workers")
			}
			if activeWorkerCount > 0 {
				alreadyRunning = true
				return nil
			}
		}

		return db.WithContext(ctx).Create(&worker).Error
	})

	return alreadyRunning, errors.WithStack(err)
}

// ReportHealth reports the health of a worker to the database. It uses the provided context and database connection.
// The workerID is used to uniquely identify the worker.
//
// The function first gets the hostname of the machine where it's running. If it fails to get the hostname, it logs an error and returns.
// Then it gets the current state of the worker using the getState function.
// It then creates a new worker model with the provided workerID, the current time as the last heartbeat, the hostname, and the work type and working on values from the state.
//
// The function then tries to create the worker in the database or update the existing worker if one with the same ID already exists.
// The update will set the last heartbeat, work type, working on, and hostname fields to the values from the worker model.
// If the database operation fails, it logs an error.
func ReportHealth(ctx context.Context, db *gorm.DB, workerID uuid.UUID, workerType model.WorkerType) {
	hostname, err := os.Hostname()
	if err != nil {
		logger.Errorw("failed to get hostname", "error", err)
		return
	}
	worker := model.Worker{
		ID:            workerID.String(),
		LastHeartbeat: time.Now().UTC(),
		Hostname:      hostname,
		Type:          workerType,
	}
	logger.Debugw("sending heartbeat", "worker", worker)
	err = database.DoRetry(ctx, func() error {
		return db.WithContext(ctx).Clauses(clause.OnConflict{
			Columns:   []clause.Column{{Name: "id"}},
			DoUpdates: clause.AssignmentColumns([]string{"last_heartbeat", "type", "hostname"}),
		}).Create(&worker).Error
	})
	if err != nil {
		logger.Errorw("failed to send heartbeat", "error", err)
	}
}

// StartReportHealth continuously runs the ReportHealth function at intervals
// specified by the reportInterval. This function is responsible for reporting
// the health status of a worker to a centralized store (e.g., a database).
//
// The health status of the worker is determined by calling the provided getState
// function, which should return the current state of the worker.
//
// This function is designed to be run as a background task and will continue to
// run until the passed context is cancelled.
//
// Parameters:
//   - ctx context.Context: The context that controls cancellations and timeouts.
//     When the context is cancelled (e.g. during shutdown), the function returns,
//     stopping its background health reporting task.
//   - db *gorm.DB: The database connection object used by ReportHealth to interact with
//     the database.
//   - workerID uuid.UUID: The unique identifier for the worker whose health is being reported.
func StartReportHealth(ctx context.Context, db *gorm.DB, workerID uuid.UUID, workerType model.WorkerType) {
	timer := time.NewTimer(reportInterval)
	defer timer.Stop()
	for {
		select {
		case <-ctx.Done():
			return
		case <-timer.C:
			ReportHealth(ctx, db, workerID, workerType)
			timer.Reset(reportInterval)
		}
	}
}<|MERGE_RESOLUTION|>--- conflicted
+++ resolved
@@ -79,85 +79,14 @@
 		return
 	}
 
-<<<<<<< HEAD
-	// In case there are some works that have stale foreign key referenced to dead workers, we need to remove them
-	err = database.DoRetry(ctx, func() error {
-		return db.Model(&model.Job{}).Where("(worker_id NOT IN (?) OR worker_id IS NULL) AND state = ?",
-			db.Table("workers").Select("id"), model.Processing).
-			Updates(map[string]any{
-				"worker_id": nil,
-				"state":     model.Ready,
-			}).Error
-	})
-	if err != nil && !errors.Is(err, context.Canceled) {
-		logger.Errorw("failed to remove stale workers", "error", err)
-	}
-
-	// Clean up orphaned records from deleted preparations (SET NULL cascades)
-	cleanupOrphanedRecords(ctx, db)
-}
-
-// cleanupOrphanedRecords deletes orphaned records in batches.
-// When preparations are deleted, FK cascades set attachment_id/preparation_id to NULL.
-// This function gradually cleans up those orphaned records.
-// Batch sizes are proportional to typical table cardinality.
-func cleanupOrphanedRecords(ctx context.Context, db *gorm.DB) {
-	// Delete orphaned car_blocks - largest table, 10K per cycle
-	result := db.Exec(`DELETE FROM car_blocks WHERE id IN (
-		SELECT id FROM car_blocks WHERE car_id IS NULL LIMIT 10000
-	)`)
-	if result.Error != nil && !errors.Is(result.Error, context.Canceled) {
-		logger.Errorw("failed to clean up orphaned car_blocks", "error", result.Error)
-	} else if result.RowsAffected > 0 {
-		logger.Infow("cleaned up orphaned car_blocks", "count", result.RowsAffected)
-	}
-
-	// Delete orphaned files - large table, 1000 per cycle
-	result = db.Exec(`DELETE FROM files WHERE id IN (
-		SELECT id FROM files WHERE attachment_id IS NULL LIMIT 1000
-	)`)
-	if result.Error != nil && !errors.Is(result.Error, context.Canceled) {
-		logger.Errorw("failed to clean up orphaned files", "error", result.Error)
-	} else if result.RowsAffected > 0 {
-		logger.Infow("cleaned up orphaned files", "count", result.RowsAffected)
-	}
-
-	// Delete orphaned cars - 100 per cycle
-	result = db.Exec(`DELETE FROM cars WHERE id IN (
-		SELECT id FROM cars WHERE preparation_id IS NULL LIMIT 100
-	)`)
-	if result.Error != nil && !errors.Is(result.Error, context.Canceled) {
-		logger.Errorw("failed to clean up orphaned cars", "error", result.Error)
-	} else if result.RowsAffected > 0 {
-		logger.Infow("cleaned up orphaned cars", "count", result.RowsAffected)
-	}
-
-	// Delete orphaned directories - 100 per cycle
-	result = db.Exec(`DELETE FROM directories WHERE id IN (
-		SELECT id FROM directories WHERE attachment_id IS NULL LIMIT 100
-	)`)
-	if result.Error != nil && !errors.Is(result.Error, context.Canceled) {
-		logger.Errorw("failed to clean up orphaned directories", "error", result.Error)
-	} else if result.RowsAffected > 0 {
-		logger.Infow("cleaned up orphaned directories", "count", result.RowsAffected)
-	}
-
-	// Delete orphaned jobs - 100 per cycle
-	result = db.Exec(`DELETE FROM jobs WHERE id IN (
-		SELECT id FROM jobs WHERE attachment_id IS NULL LIMIT 100
-	)`)
-	if result.Error != nil && !errors.Is(result.Error, context.Canceled) {
-		logger.Errorw("failed to clean up orphaned jobs", "error", result.Error)
-	} else if result.RowsAffected > 0 {
-		logger.Infow("cleaned up orphaned jobs", "count", result.RowsAffected)
-=======
 	if len(staleWorkers) == 0 {
+		// Clean up orphaned records even if no stale workers
+		cleanupOrphanedRecords(ctx, db)
 		return
 	}
 
 	// Process each stale worker individually to avoid lock ordering issues
 	for _, worker := range staleWorkers {
-		// First, just update jobs without trying to delete the worker
 		err := database.DoRetry(ctx, func() error {
 			return db.Transaction(func(tx *gorm.DB) error {
 				// Lock and update jobs owned by this specific worker with SKIP LOCKED
@@ -172,7 +101,6 @@
 					return errors.WithStack(err)
 				}
 
-				// Update the jobs we successfully locked
 				if len(jobsToUpdate) > 0 {
 					jobIDsToUpdate := make([]model.JobID, len(jobsToUpdate))
 					for i, job := range jobsToUpdate {
@@ -196,7 +124,7 @@
 			logger.Errorw("failed to cleanup jobs for worker", "workerID", worker.ID, "error", err)
 		}
 
-		// Now check if the worker has any jobs left
+		// Only delete the worker if it has no jobs left
 		var jobCount int64
 		err = db.Model(&model.Job{}).Where("worker_id = ?", worker.ID).Count(&jobCount).Error
 		if err != nil {
@@ -204,7 +132,6 @@
 			continue
 		}
 
-		// Only delete the worker if it has no jobs
 		if jobCount == 0 {
 			result := db.Where("id = ?", worker.ID).Delete(&model.Worker{})
 			if result.Error != nil {
@@ -215,7 +142,64 @@
 		} else {
 			logger.Debugw("worker still has jobs, will retry later", "workerID", worker.ID, "jobCount", jobCount)
 		}
->>>>>>> 3f3d9761
+	}
+
+	// Clean up orphaned records from deleted preparations (SET NULL cascades)
+	cleanupOrphanedRecords(ctx, db)
+}
+
+// cleanupOrphanedRecords deletes orphaned records in batches.
+// When preparations are deleted, FK cascades set attachment_id/preparation_id to NULL.
+// This function gradually cleans up those orphaned records.
+func cleanupOrphanedRecords(ctx context.Context, db *gorm.DB) {
+	// Delete orphaned car_blocks - largest table, 10K per cycle
+	result := db.Exec(`DELETE FROM car_blocks WHERE id IN (
+		SELECT id FROM car_blocks WHERE car_id IS NULL LIMIT 10000
+	)`)
+	if result.Error != nil && !errors.Is(result.Error, context.Canceled) {
+		logger.Errorw("failed to clean up orphaned car_blocks", "error", result.Error)
+	} else if result.RowsAffected > 0 {
+		logger.Infow("cleaned up orphaned car_blocks", "count", result.RowsAffected)
+	}
+
+	// Delete orphaned files - large table, 1000 per cycle
+	result = db.Exec(`DELETE FROM files WHERE id IN (
+		SELECT id FROM files WHERE attachment_id IS NULL LIMIT 1000
+	)`)
+	if result.Error != nil && !errors.Is(result.Error, context.Canceled) {
+		logger.Errorw("failed to clean up orphaned files", "error", result.Error)
+	} else if result.RowsAffected > 0 {
+		logger.Infow("cleaned up orphaned files", "count", result.RowsAffected)
+	}
+
+	// Delete orphaned cars - 100 per cycle
+	result = db.Exec(`DELETE FROM cars WHERE id IN (
+		SELECT id FROM cars WHERE preparation_id IS NULL LIMIT 100
+	)`)
+	if result.Error != nil && !errors.Is(result.Error, context.Canceled) {
+		logger.Errorw("failed to clean up orphaned cars", "error", result.Error)
+	} else if result.RowsAffected > 0 {
+		logger.Infow("cleaned up orphaned cars", "count", result.RowsAffected)
+	}
+
+	// Delete orphaned directories - 100 per cycle
+	result = db.Exec(`DELETE FROM directories WHERE id IN (
+		SELECT id FROM directories WHERE attachment_id IS NULL LIMIT 100
+	)`)
+	if result.Error != nil && !errors.Is(result.Error, context.Canceled) {
+		logger.Errorw("failed to clean up orphaned directories", "error", result.Error)
+	} else if result.RowsAffected > 0 {
+		logger.Infow("cleaned up orphaned directories", "count", result.RowsAffected)
+	}
+
+	// Delete orphaned jobs - 100 per cycle
+	result = db.Exec(`DELETE FROM jobs WHERE id IN (
+		SELECT id FROM jobs WHERE attachment_id IS NULL LIMIT 100
+	)`)
+	if result.Error != nil && !errors.Is(result.Error, context.Canceled) {
+		logger.Errorw("failed to clean up orphaned jobs", "error", result.Error)
+	} else if result.RowsAffected > 0 {
+		logger.Infow("cleaned up orphaned jobs", "count", result.RowsAffected)
 	}
 }
 
